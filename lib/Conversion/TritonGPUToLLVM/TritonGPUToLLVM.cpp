#include "triton/Conversion/TritonGPUToLLVM/TritonGPUToLLVM.h"
#include "../PassDetail.h"
#include "mlir/Analysis/SliceAnalysis.h"
#include "mlir/Conversion/ArithmeticToLLVM/ArithmeticToLLVM.h"
#include "mlir/Conversion/GPUToNVVM/GPUToNVVMPass.h"
#include "mlir/Conversion/LLVMCommon/LoweringOptions.h"
#include "mlir/Conversion/LLVMCommon/Pattern.h"
#include "mlir/Conversion/MathToLLVM/MathToLLVM.h"
#include "mlir/Conversion/StandardToLLVM/ConvertStandardToLLVM.h"
#include "mlir/Dialect/Arithmetic/IR/Arithmetic.h"
#include "mlir/Dialect/GPU/GPUDialect.h"
#include "mlir/Dialect/LLVMIR/LLVMDialect.h"
#include "mlir/IR/Matchers.h"
#include "mlir/Transforms/DialectConversion.h"
#include "triton/Analysis/Allocation.h"
#include "triton/Analysis/AxisInfo.h"
#include "triton/Analysis/Utility.h"
#include "triton/Conversion/MLIRTypes.h"
#include "triton/Conversion/TritonGPUToLLVM/PtxAsmFormat.h"
#include "triton/Conversion/TritonToTritonGPU/TritonToTritonGPU.h"
#include "triton/Dialect/Triton/IR/Dialect.h"
#include "triton/Dialect/TritonGPU/IR/Dialect.h"
#include "llvm/Support/Format.h"
#include "llvm/Support/FormatVariadic.h"
#include <memory>
#include <numeric>
#include <string>

using namespace mlir;
using namespace mlir::triton;
using ::mlir::triton::gpu::BlockedEncodingAttr;
using ::mlir::triton::gpu::DotOperandEncodingAttr;
using ::mlir::triton::gpu::getElemsPerThread;
using ::mlir::triton::gpu::getOrder;
using ::mlir::triton::gpu::getShapePerCTA;
using ::mlir::triton::gpu::getSizePerThread;
using ::mlir::triton::gpu::getThreadsPerCTA;
using ::mlir::triton::gpu::MmaEncodingAttr;
using ::mlir::triton::gpu::SharedEncodingAttr;
using ::mlir::triton::gpu::SliceEncodingAttr;

namespace mlir {
namespace LLVM {

static StringRef getStructAttrsAttrName() { return "llvm.struct_attrs"; }

namespace {

// Create a 32-bit integer constant.
Value createConstantI32(Location loc, PatternRewriter &rewriter, int32_t v) {
  auto i32ty = rewriter.getIntegerType(32);
  return rewriter.create<LLVM::ConstantOp>(loc, i32ty,
                                           IntegerAttr::get(i32ty, v));
}

// Create a index type constant.
Value createIndexConstant(OpBuilder &builder, Location loc,

                          TypeConverter *converter, int64_t value) {
  Type ty = converter->convertType(builder.getIndexType());
  return builder.create<LLVM::ConstantOp>(loc, ty,
                                          builder.getIntegerAttr(ty, value));
}

// Create an integer constant of \param width bits.
Value createLLVMIntegerConstant(OpBuilder &builder, Location loc, short width,
                                int64_t value) {
  Type ty = builder.getIntegerType(width);
  return builder.create<LLVM::ConstantOp>(loc, ty,
                                          builder.getIntegerAttr(ty, value));
}

} // namespace

// Shortcuts for some commonly used LLVM ops to keep code simple and intuitive
#define udiv(...) rewriter.create<LLVM::UDivOp>(loc, __VA_ARGS__)
#define urem(...) rewriter.create<LLVM::URemOp>(loc, __VA_ARGS__)
#define add(...) rewriter.create<LLVM::AddOp>(loc, __VA_ARGS__)
#define mul(...) rewriter.create<LLVM::MulOp>(loc, __VA_ARGS__)
#define xor_(...) rewriter.create<LLVM::XOrOp>(loc, __VA_ARGS__)
#define bitcast(...) rewriter.create<LLVM::BitcastOp>(loc, __VA_ARGS__)
#define gep(...) rewriter.create<LLVM::GEPOp>(loc, __VA_ARGS__)
#define ptr_ty(...) LLVM::LLVMPointerType::get(__VA_ARGS__)
#define insert_val(...) rewriter.create<LLVM::InsertValueOp>(loc, __VA_ARGS__)
#define extract_val(...) rewriter.create<LLVM::ExtractValueOp>(loc, __VA_ARGS__)
#define insert_element(...)                                                    \
  rewriter.create<LLVM::InsertElementOp>(loc, __VA_ARGS__)
#define extract_element(...)                                                   \
  rewriter.create<LLVM::ExtractElementOp>(loc, __VA_ARGS__)
#define load(...) rewriter.create<LLVM::LoadOp>(loc, __VA_ARGS__)
#define store(val, ptr) rewriter.create<LLVM::StoreOp>(loc, val, ptr)
#define select(...) rewriter.create<LLVM::SelectOp>(loc, __VA_ARGS__)
#define address_of(...) rewriter.create<LLVM::AddressOfOp>(loc, __VA_ARGS__)
#define barrier rewriter.create<mlir::gpu::BarrierOp>(loc)
#define undef(...) rewriter.create<LLVM::UndefOp>(loc, __VA_ARGS__)
#define i32_ty rewriter.getIntegerType(32)
#define vec_ty(type, num) VectorType::get(num, type)
#define void_ty LLVM::LLVMVoidType::get(ctx)
#define struct_ty(...) LLVM::LLVMStructType::getLiteral(__VA_ARGS__)

// Creator for constant
#define i32_val(...) LLVM::createConstantI32(loc, rewriter, __VA_ARGS__)
#define int_val(width, val)                                                    \
  LLVM::createLLVMIntegerConstant(rewriter, loc, width, val)
#define idx_val(...)                                                           \
  LLVM::createIndexConstant(rewriter, loc, this->getTypeConverter(),           \
                            __VA_ARGS__)

} // namespace LLVM
} // namespace mlir

namespace {

namespace type = mlir::triton::type;

class TritonGPUToLLVMTypeConverter;

// TODO[goostavz]: Remove these methods after we have better debug log utilities
template <typename T>
void printArray(ArrayRef<T> array, const std::string &info) {
  std::cout << info << ": ";
  for (const T &e : array)
    std::cout << e << ",";
  std::cout << std::endl;
}
template <typename T> void printScalar(const T &e, const std::string &info) {
  std::cout << info << ": " << e << std::endl;
}

// FuncOpConversion/FuncOpConversionBase is borrowed from
// https://github.com/llvm/llvm-project/blob/fae656b2dd80246c3c6f01e9c77c49560368752c/mlir/lib/Conversion/FuncToLLVM/FuncToLLVM.cpp#L276
// since it is not exposed on header files in mlir v14
// TODO(Superjomn) Remove the code when mlir v15.0 is included.
// All the rights are reserved by LLVM community.

/// Only retain those attributes that are not constructed by
/// `LLVMFuncOp::build`. If `filterArgAttrs` is set, also filter out argument
/// attributes.
static void filterFuncAttributes(ArrayRef<NamedAttribute> attrs,
                                 bool filterArgAttrs,
                                 SmallVectorImpl<NamedAttribute> &result) {
  for (const auto &attr : attrs) {
    if (attr.getName() == SymbolTable::getSymbolAttrName() ||
        attr.getName() == FunctionOpInterface::getTypeAttrName() ||
        attr.getName() == "std.varargs" ||
        (filterArgAttrs &&
         attr.getName() == FunctionOpInterface::getArgDictAttrName()))
      continue;
    result.push_back(attr);
  }
}

/// Helper function for wrapping all attributes into a single DictionaryAttr
static auto wrapAsStructAttrs(OpBuilder &b, ArrayAttr attrs) {
  return DictionaryAttr::get(
      b.getContext(), b.getNamedAttr(LLVM::getStructAttrsAttrName(), attrs));
}

struct FuncOpConversionBase : public ConvertOpToLLVMPattern<FuncOp> {
protected:
  using ConvertOpToLLVMPattern<FuncOp>::ConvertOpToLLVMPattern;

  // Convert input FuncOp to LLVMFuncOp by using the LLVMTypeConverter provided
  // to this legalization pattern.
  LLVM::LLVMFuncOp
  convertFuncOpToLLVMFuncOp(FuncOp funcOp,
                            ConversionPatternRewriter &rewriter) const {
    // Convert the original function arguments. They are converted using the
    // LLVMTypeConverter provided to this legalization pattern.
    auto varargsAttr = funcOp->getAttrOfType<BoolAttr>("func.varargs");
    TypeConverter::SignatureConversion result(funcOp.getNumArguments());
    auto llvmType = getTypeConverter()->convertFunctionSignature(
        funcOp.getType(), varargsAttr && varargsAttr.getValue(), result);
    if (!llvmType)
      return nullptr;

    // Propagate argument/result attributes to all converted arguments/result
    // obtained after converting a given original argument/result.
    SmallVector<NamedAttribute, 4> attributes;
    filterFuncAttributes(funcOp->getAttrs(), /*filterArgAndResAttrs=*/true,
                         attributes);
    if (ArrayAttr resAttrDicts = funcOp.getAllResultAttrs()) {
      assert(!resAttrDicts.empty() && "expected array to be non-empty");
      auto newResAttrDicts =
          (funcOp.getNumResults() == 1)
              ? resAttrDicts
              : rewriter.getArrayAttr(
                    {wrapAsStructAttrs(rewriter, resAttrDicts)});
      attributes.push_back(rewriter.getNamedAttr(
          FunctionOpInterface::getResultDictAttrName(), newResAttrDicts));
    }
    if (ArrayAttr argAttrDicts = funcOp.getAllArgAttrs()) {
      SmallVector<Attribute, 4> newArgAttrs(
          llvmType.cast<LLVM::LLVMFunctionType>().getNumParams());
      for (unsigned i = 0, e = funcOp.getNumArguments(); i < e; ++i) {
        auto mapping = result.getInputMapping(i);
        assert(mapping && "unexpected deletion of function argument");
        for (size_t j = 0; j < mapping->size; ++j)
          newArgAttrs[mapping->inputNo + j] = argAttrDicts[i];
      }
      attributes.push_back(
          rewriter.getNamedAttr(FunctionOpInterface::getArgDictAttrName(),
                                rewriter.getArrayAttr(newArgAttrs)));
    }
    for (const auto &pair : llvm::enumerate(attributes)) {
      if (pair.value().getName() == "llvm.linkage") {
        attributes.erase(attributes.begin() + pair.index());
        break;
      }
    }

    // Create an LLVM function, use external linkage by default until MLIR
    // functions have linkage.
    LLVM::Linkage linkage = LLVM::Linkage::External;
    if (funcOp->hasAttr("llvm.linkage")) {
      auto attr =
          funcOp->getAttr("llvm.linkage").dyn_cast<mlir::LLVM::LinkageAttr>();
      if (!attr) {
        funcOp->emitError()
            << "Contains llvm.linkage attribute not of type LLVM::LinkageAttr";
        return nullptr;
      }
      linkage = attr.getLinkage();
    }
    auto newFuncOp = rewriter.create<LLVM::LLVMFuncOp>(
        funcOp.getLoc(), funcOp.getName(), llvmType, linkage,
        /*dsoLocal*/ false, attributes);
    rewriter.inlineRegionBefore(funcOp.getBody(), newFuncOp.getBody(),
                                newFuncOp.end());
    if (failed(rewriter.convertRegionTypes(&newFuncOp.getBody(), *typeConverter,
                                           &result)))
      return nullptr;

    return newFuncOp;
  }
};

/// FuncOp legalization pattern that converts MemRef arguments to pointers to
/// MemRef descriptors (LLVM struct data types) containing all the MemRef type
/// information.
static constexpr StringRef kEmitIfaceAttrName = "llvm.emit_c_interface";
struct FuncOpConversion : public FuncOpConversionBase {
  FuncOpConversion(LLVMTypeConverter &converter, int numWarps,
                   PatternBenefit benefit)
      : FuncOpConversionBase(converter, benefit), NumWarps(numWarps) {}

  LogicalResult
  matchAndRewrite(FuncOp funcOp, OpAdaptor adaptor,
                  ConversionPatternRewriter &rewriter) const override {
    auto newFuncOp = convertFuncOpToLLVMFuncOp(funcOp, rewriter);
    if (!newFuncOp)
      return failure();

    auto ctx = funcOp->getContext();

    // Set an attribute to indicate this function is a kernel entry.
    newFuncOp->setAttr(NVVMMetadataField::Kernel,
                       rewriter.getIntegerAttr(type::u1Ty(ctx), 1));

    // Set an attribute for maxntidx, it could be used in latter LLVM codegen
    // for `nvvm.annotation` metadata.
    newFuncOp->setAttr(NVVMMetadataField::MaxNTid,
                       rewriter.getIntegerAttr(i32_ty, 32 * NumWarps));

    rewriter.eraseOp(funcOp);
    return success();
  }

private:
  int NumWarps{0};
};

struct ReturnOpConversion : public ConvertOpToLLVMPattern<::mlir::ReturnOp> {
  using ConvertOpToLLVMPattern<ReturnOp>::ConvertOpToLLVMPattern;

  LogicalResult
  matchAndRewrite(ReturnOp op, OpAdaptor adaptor,
                  ConversionPatternRewriter &rewriter) const override {
    Location loc = op->getLoc();
    unsigned numArguments = op.getNumOperands();

    // Currently, Triton kernel function always return nothing.
    // TODO(Superjomn) add support for non-inline device function
    if (numArguments > 0) {
      return rewriter.notifyMatchFailure(
          op, "Only kernel function with nothing returned is supported.");
    }

    rewriter.replaceOpWithNewOp<LLVM::ReturnOp>(op, TypeRange(), ValueRange(),
                                                op->getAttrs());
    return success();
  }
};

Value getStructFromElements(Location loc, ValueRange resultVals,
                            ConversionPatternRewriter &rewriter,
                            Type structType) {
  Value llvmStruct = rewriter.create<LLVM::UndefOp>(loc, structType);
  for (auto v : llvm::enumerate(resultVals)) {
    llvmStruct = insert_val(structType, llvmStruct, v.value(),
                            rewriter.getI64ArrayAttr(v.index()));
  }
  return llvmStruct;
}

template <typename T>
static SmallVector<T> getMultiDimIndex(T linearIndex, ArrayRef<T> shape) {
  // shape: {a, b, c, d}  ->  accMul: {b*c*d, c*d, d, 1}
  size_t rank = shape.size();
  T accMul = product(shape.drop_front());
  T linearRemain = linearIndex;
  SmallVector<T> multiDimIndex(rank);
  for (size_t i = 0; i < rank; ++i) {
    multiDimIndex[i] = linearRemain / accMul;
    linearRemain = linearRemain % accMul;
    if (i != (rank - 1)) {
      accMul = accMul / shape[i + 1];
    }
  }
  return multiDimIndex;
}

template <typename T>
static T getLinearIndex(ArrayRef<T> multiDimIndex, ArrayRef<T> shape) {
  assert(multiDimIndex.size() == shape.size());
  // shape: {a, b, c, d}  ->  accMul: {b*c*d, c*d, d, 1}
  size_t rank = shape.size();
  T accMul = product(shape.drop_front());
  T linearIndex = 0;
  for (size_t i = 0; i < rank; ++i) {
    linearIndex += multiDimIndex[i] * accMul;
    if (i != (rank - 1)) {
      accMul = accMul / shape[i + 1];
    }
  }
  return linearIndex;
}

struct ConvertTritonGPUOpToLLVMPatternBase {
  static SmallVector<Value>
  getElementsFromStruct(Location loc, Value llvmStruct,
                        ConversionPatternRewriter &rewriter) {
    ArrayRef<Type> types =
        llvmStruct.getType().cast<LLVM::LLVMStructType>().getBody();
    SmallVector<Value> results(types.size());
    for (unsigned i = 0; i < types.size(); ++i) {
      Type type = types[i];
      results[i] = extract_val(type, llvmStruct, rewriter.getI64ArrayAttr(i));
    }
    return results;
  }
};

template <typename SourceOp>
class ConvertTritonGPUOpToLLVMPattern
    : public ConvertOpToLLVMPattern<SourceOp>,
      public ConvertTritonGPUOpToLLVMPatternBase {
public:
  using OpAdaptor = typename SourceOp::Adaptor;

  explicit ConvertTritonGPUOpToLLVMPattern(LLVMTypeConverter &typeConverter,
                                           PatternBenefit benefit = 1)
      : ConvertOpToLLVMPattern<SourceOp>(typeConverter, benefit) {}

  explicit ConvertTritonGPUOpToLLVMPattern(LLVMTypeConverter &typeConverter,
                                           const Allocation *allocation,
                                           Value smem,
                                           PatternBenefit benefit = 1)
      : ConvertOpToLLVMPattern<SourceOp>(typeConverter, benefit),
        allocation(allocation), smem(smem) {}

  Value getThreadId(ConversionPatternRewriter &rewriter, Location loc) const {
    auto llvmIndexTy = this->getTypeConverter()->getIndexType();
    auto cast = rewriter.create<UnrealizedConversionCastOp>(
        loc, TypeRange{llvmIndexTy},
        ValueRange{rewriter.create<::mlir::gpu::ThreadIdOp>(
            loc, rewriter.getIndexType(), ::mlir::gpu::Dimension::x)});
    Value threadId = cast.getResult(0);
    return threadId;
  }

  Value createIndexConst(ConversionPatternRewriter &rewriter, Location loc,
                         int64_t value) const {
    return rewriter.create<LLVM::ConstantOp>(
        loc, this->getTypeConverter()->getIndexType(),
        rewriter.getIntegerAttr(rewriter.getIndexType(), value));
  }

  // Convert an \param index to a multi-dim coordinate given \param shape and
  // \param order.
  SmallVector<Value> delinearize(ConversionPatternRewriter &rewriter,
                                 Location loc, Value linear,
                                 ArrayRef<unsigned> shape,
                                 ArrayRef<unsigned> order) const {
    unsigned rank = shape.size();
    assert(rank == order.size());
    auto reordered = reorder(shape, order);
    auto reorderedMultiDim = delinearize(rewriter, loc, linear, reordered);
    SmallVector<Value> multiDim(rank);
    for (unsigned i = 0; i < rank; ++i) {
      multiDim[order[i]] = reorderedMultiDim[i];
    }
    return multiDim;
  }

  SmallVector<Value> delinearize(ConversionPatternRewriter &rewriter,
                                 Location loc, Value linear,
                                 ArrayRef<unsigned> shape) const {
    unsigned rank = shape.size();
    assert(rank > 0);
    SmallVector<Value> multiDim(rank);
    if (rank == 1) {
      multiDim[0] = linear;
    } else {
      Value remained = linear;
      for (auto &&en : llvm::enumerate(llvm::reverse(shape.drop_front()))) {
        Value dimSize = idx_val(en.value());
        multiDim[rank - 1 - en.index()] = urem(remained, dimSize);
        remained = udiv(remained, dimSize);
      }
      multiDim[0] = remained;
    }
    return multiDim;
  }

  Value linearize(ConversionPatternRewriter &rewriter, Location loc,
                  ArrayRef<Value> multiDim, ArrayRef<unsigned> shape) const {
    int rank = multiDim.size();
    Value linear = idx_val(0);
    if (rank > 0) {
      linear = multiDim.front();
      for (auto [dim, shape] :
           llvm::zip(multiDim.drop_front(), shape.drop_front())) {
        Value dimSize = idx_val(shape);
        linear = add(mul(linear, dimSize), dim);
      }
    }
    return linear;
  }

  // Get an index-base for each dimension for a \param blocked_layout.
  SmallVector<Value>
  emitBaseIndexForBlockedLayout(Location loc,
                                ConversionPatternRewriter &rewriter,
                                const BlockedEncodingAttr &blocked_layout,
                                ArrayRef<int64_t> shape) const {
    auto llvmIndexTy = this->getTypeConverter()->getIndexType();
    Value threadId = getThreadId(rewriter, loc);
    Value warpSize = idx_val(32);
    Value laneId = urem(threadId, warpSize);
    Value warpId = udiv(threadId, warpSize);
    auto sizePerThread = blocked_layout.getSizePerThread();
    auto threadsPerWarp = blocked_layout.getThreadsPerWarp();
    auto warpsPerCTA = blocked_layout.getWarpsPerCTA();
    auto order = blocked_layout.getOrder();
    unsigned rank = shape.size();

    // delinearize threadId to get the base index
    SmallVector<Value> multiDimWarpId =
        delinearize(rewriter, loc, warpId, warpsPerCTA, order);
    SmallVector<Value> multiDimThreadId =
        delinearize(rewriter, loc, laneId, threadsPerWarp, order);
    SmallVector<Value> multiDimBase(rank);
    for (unsigned k = 0; k < rank; ++k) {
      // Wrap around multiDimWarpId/multiDimThreadId incase
      // shape[k] > shapePerCTA[k]
      unsigned maxWarps =
          ceil<unsigned>(shape[k], sizePerThread[k] * threadsPerWarp[k]);
      unsigned maxThreads = ceil<unsigned>(shape[k], sizePerThread[k]);
      multiDimWarpId[k] = urem(multiDimWarpId[k], idx_val(maxWarps));
      multiDimThreadId[k] = urem(multiDimThreadId[k], idx_val(maxThreads));
      // multiDimBase[k] = (multiDimThreadId[k] +
      //                    multiDimWarpId[k] * threadsPerWarp[k]) *
      //                   sizePerThread[k];
      Value threadsPerWarpK = idx_val(threadsPerWarp[k]);
      Value sizePerThreadK = idx_val(sizePerThread[k]);
      multiDimBase[k] =
          mul(sizePerThreadK, add(multiDimThreadId[k],
                                  mul(multiDimWarpId[k], threadsPerWarpK)));
    }
    return multiDimBase;
  }

  SmallVector<SmallVector<Value>> emitIndices(Location loc,
                                              ConversionPatternRewriter &b,
                                              const Attribute &layout,
                                              ArrayRef<int64_t> shape) const {
    if (auto blocked = layout.dyn_cast<BlockedEncodingAttr>()) {
      return emitIndicesForBlockedLayout(loc, b, blocked, shape);
    } else if (auto slice = layout.dyn_cast<SliceEncodingAttr>()) {
      return emitIndicesForSliceLayout(loc, b, slice, shape);
    } else {
      assert(0 && "emitIndices for layouts other than blocked & slice not "
                  "implemented yet");
      return {};
    }
  }

  SmallVector<SmallVector<Value>>
  emitIndicesForSliceLayout(Location loc, ConversionPatternRewriter &rewriter,
                            const SliceEncodingAttr &sliceLayout,
                            ArrayRef<int64_t> shape) const {
    auto parent = sliceLayout.getParent();
    unsigned dim = sliceLayout.getDim();
    size_t rank = shape.size();
    if (auto blockedParent = parent.dyn_cast<BlockedEncodingAttr>()) {
      SmallVector<int64_t> paddedShape(rank + 1);
      for (unsigned d = 0; d < rank + 1; ++d) {
        if (d < dim)
          paddedShape[d] = shape[d];
        else if (d == dim)
          paddedShape[d] = 1;
        else
          paddedShape[d] = shape[d - 1];
      }
      auto paddedIndices = emitIndicesForBlockedLayout(
          loc, rewriter, blockedParent, paddedShape);
      unsigned numIndices = paddedIndices.size();
      SmallVector<SmallVector<Value>> resultIndices(numIndices);
      for (unsigned i = 0; i < numIndices; ++i)
        for (unsigned d = 0; d < rank + 1; ++d)
          if (d != dim)
            resultIndices[i].push_back(paddedIndices[i][d]);

      return resultIndices;

    } else if (auto sliceParent = parent.dyn_cast<SliceEncodingAttr>()) {
      assert(0 && "emitIndicesForSliceLayout with parent of sliceLayout"
                  "is not implemented yet");
      return {};

    } else {
      assert(0 && "emitIndicesForSliceLayout with parent other than blocked & "
                  "slice not implemented yet");
      return {};
    }
  }

  // Emit indices calculation within each ConversionPattern, and returns a
  // [elemsPerThread X rank] index matrix.
  // TODO: [goostavz] Double confirm the redundant indices calculations will
  //       be eliminated in the consequent MLIR/LLVM optimization. We might
  //       implement a indiceCache if necessary.
  SmallVector<SmallVector<Value>>
  emitIndicesForBlockedLayout(Location loc, ConversionPatternRewriter &rewriter,
                              const BlockedEncodingAttr &blockedLayout,
                              ArrayRef<int64_t> shape) const {
    auto llvmIndexTy = this->getTypeConverter()->getIndexType();
    auto sizePerThread = blockedLayout.getSizePerThread();
    auto threadsPerWarp = blockedLayout.getThreadsPerWarp();
    auto warpsPerCTA = blockedLayout.getWarpsPerCTA();
    unsigned rank = shape.size();
    SmallVector<unsigned> shapePerCTA = getShapePerCTA(blockedLayout);
    SmallVector<unsigned> tilesPerDim(rank);
    for (unsigned k = 0; k < rank; ++k)
      tilesPerDim[k] = ceil<unsigned>(shape[k], shapePerCTA[k]);

    // step 1, delinearize threadId to get the base index
    auto multiDimBase =
        emitBaseIndexForBlockedLayout(loc, rewriter, blockedLayout, shape);

    // step 2, get offset of each element
    unsigned elemsPerThread = blockedLayout.getElemsPerThread(shape);
    SmallVector<SmallVector<unsigned>> offset(rank);
    for (unsigned k = 0; k < rank; ++k) {
      // 1 block in minimum if shape[k] is less than shapePerCTA[k]
      for (unsigned blockOffset = 0; blockOffset < tilesPerDim[k];
           ++blockOffset)
        for (unsigned warpOffset = 0; warpOffset < warpsPerCTA[k]; ++warpOffset)
          for (unsigned threadOffset = 0; threadOffset < threadsPerWarp[k];
               ++threadOffset)
            for (unsigned elemOffset = 0; elemOffset < sizePerThread[k];
                 ++elemOffset)
              offset[k].push_back(blockOffset * sizePerThread[k] *
                                      threadsPerWarp[k] * warpsPerCTA[k] +
                                  warpOffset * sizePerThread[k] *
                                      threadsPerWarp[k] +
                                  threadOffset * sizePerThread[k] + elemOffset);
    }
    // step 3, add offset to base, and reorder the sequence of indices to
    // guarantee that elems in the same sizePerThread are adjacent in order
    SmallVector<SmallVector<Value>> multiDimIdx(elemsPerThread,
                                                SmallVector<Value>(rank));
    unsigned totalSizePerThread = product<unsigned>(sizePerThread);

    for (unsigned n = 0; n < elemsPerThread; ++n) {
      unsigned linearNanoTileId = n / totalSizePerThread;
      unsigned linearNanoTileElemId = n % totalSizePerThread;
      SmallVector<unsigned> multiDimNanoTileId =
          getMultiDimIndex<unsigned>(linearNanoTileId, tilesPerDim);
      SmallVector<unsigned> multiDimNanoTileElemId =
          getMultiDimIndex<unsigned>(linearNanoTileElemId, sizePerThread);
      for (unsigned k = 0; k < rank; ++k) {
        unsigned reorderedMultiDimId =
            multiDimNanoTileId[k] *
                (sizePerThread[k] * threadsPerWarp[k] * warpsPerCTA[k]) +
            multiDimNanoTileElemId[k];
        multiDimIdx[n][k] =
            add(multiDimBase[k], idx_val(offset[k][reorderedMultiDimId]));
      }
    }

    return multiDimIdx;
  }

  template <typename T>
  Value getSharedMemoryBase(Location loc, ConversionPatternRewriter &rewriter,
                            T value) const {
    auto ptrTy = LLVM::LLVMPointerType::get(
        this->getTypeConverter()->convertType(rewriter.getI8Type()), 3);
    auto bufferId = allocation->getBufferId(value);
    assert(bufferId != Allocation::InvalidBufferId && "BufferId not found");
    size_t offset = allocation->getOffset(bufferId);
    auto llvmIndexTy = this->getTypeConverter()->getIndexType();
    Value offVal = idx_val(offset);
    Value base = gep(ptrTy, smem, offVal);
    return base;
  }

protected:
  const Allocation *allocation;
  Value smem;
};

Value convertSplatLikeOpWithMmaLayout(const MmaEncodingAttr &layout,
                                      Type resType, Type elemType,
                                      Value constVal,
                                      TypeConverter *typeConverter,
                                      ConversionPatternRewriter &rewriter,
                                      Location loc);

// Convert SplatOp or arith::ConstantOp with SplatElementsAttr to a
// LLVM::StructType value.
//
// @elemType: the element type in operand.
// @resType: the return type of the Splat-like op.
// @constVal: a LLVM::ConstantOp or other scalar value.
Value convertSplatLikeOp(Type elemType, Type resType, Value constVal,
                         TypeConverter *typeConverter,
                         ConversionPatternRewriter &rewriter, Location loc) {
  auto tensorTy = resType.cast<RankedTensorType>();
  if (tensorTy.getEncoding().isa<BlockedEncodingAttr>()) {
    auto tensorTy = resType.cast<RankedTensorType>();
    auto layout = tensorTy.getEncoding();
    auto srcType = typeConverter->convertType(elemType);
    auto llSrc = bitcast(srcType, constVal);
    size_t elemsPerThread = getElemsPerThread(layout, tensorTy.getShape());
    llvm::SmallVector<Value> elems(elemsPerThread, llSrc);
    llvm::SmallVector<Type> elemTypes(elems.size(), srcType);
    auto structTy =
        LLVM::LLVMStructType::getLiteral(rewriter.getContext(), elemTypes);

    return getStructFromElements(loc, elems, rewriter, structTy);
  } else if (auto mmaLayout =
                 tensorTy.getEncoding().dyn_cast<MmaEncodingAttr>()) {
    return convertSplatLikeOpWithMmaLayout(
        mmaLayout, resType, elemType, constVal, typeConverter, rewriter, loc);
  } else
    assert(false && "Unsupported layout found in ConvertSplatLikeOp");

  return Value{};
}

struct SplatOpConversion
    : public ConvertTritonGPUOpToLLVMPattern<triton::SplatOp> {
  using ConvertTritonGPUOpToLLVMPattern<
      triton::SplatOp>::ConvertTritonGPUOpToLLVMPattern;

  LogicalResult
  matchAndRewrite(triton::SplatOp op, OpAdaptor adaptor,
                  ConversionPatternRewriter &rewriter) const override {
    auto loc = op->getLoc();
    auto src = adaptor.src();
    auto llStruct = convertSplatLikeOp(src.getType(), op.getType(), src,
                                       getTypeConverter(), rewriter, loc);
    rewriter.replaceOp(op, {llStruct});
    return success();
  }
};

// This pattern helps to convert arith::ConstantOp(with SplatElementsAttr),
// the logic is the same as triton::SplatOp, so the underlying implementation
// is reused.
struct ArithConstantSplatOpConversion
    : public ConvertTritonGPUOpToLLVMPattern<arith::ConstantOp> {
  using ConvertTritonGPUOpToLLVMPattern<
      arith::ConstantOp>::ConvertTritonGPUOpToLLVMPattern;

  LogicalResult
  matchAndRewrite(arith::ConstantOp op, OpAdaptor adaptor,
                  ConversionPatternRewriter &rewriter) const override {
    auto value = op.getValue();
    if (!value.dyn_cast<SplatElementsAttr>())
      return failure();

    auto loc = op->getLoc();

    LLVM::ConstantOp arithConstantOp;
    auto values = op.getValue().dyn_cast<SplatElementsAttr>();
    auto elemType = values.getElementType();

    Attribute val;
    if (type::isInt(elemType)) {
      val = values.getValues<IntegerAttr>()[0];
    } else if (type::isFloat(elemType)) {
      val = values.getValues<FloatAttr>()[0];
    } else {
      llvm::errs() << "ArithConstantSplatOpConversion get unsupported type: "
                   << value.getType() << "\n";
      return failure();
    }

    auto constOp = rewriter.create<LLVM::ConstantOp>(loc, elemType, val);
    auto llStruct = convertSplatLikeOp(elemType, op.getType(), constOp,
                                       getTypeConverter(), rewriter, loc);
    rewriter.replaceOp(op, llStruct);

    return success();
  }
};

// Contains some helper functions for both Load and Store conversions.
struct LoadStoreConversionBase : public ConvertTritonGPUOpToLLVMPatternBase {
  LoadStoreConversionBase(AxisInfoAnalysis &axisAnalysisPass)
      : AxisAnalysisPass(axisAnalysisPass) {}

  // Get corresponding LLVM element values of \param value.
  SmallVector<Value> getLLVMElems(Value value, Value llValue,
                                  const BlockedEncodingAttr &layout,
                                  ConversionPatternRewriter &rewriter,
                                  Location loc) const {
    if (!value)
      return {};

    auto shape = value.getType().cast<RankedTensorType>().getShape();
    // Here, we assume that all inputs should have a blockedLayout
    auto valueVals = getElementsFromStruct(loc, llValue, rewriter);
    return valueVals;
  }

  // Get the blocked layout.
  std::tuple<BlockedEncodingAttr, unsigned> getLayout(Value val) const {
    auto ty = val.getType().cast<RankedTensorType>();
    // Here, we assume that all inputs should have a blockedLayout
    auto layout = ty.getEncoding().dyn_cast<BlockedEncodingAttr>();
    assert(layout && "unexpected layout in getLayout");
    auto shape = ty.getShape();
    unsigned valueElems = layout.getElemsPerThread(shape);
    return {layout, valueElems};
  }

  unsigned getAlignment(Value val, const BlockedEncodingAttr &layout) const {
    auto axisInfo = getAxisInfo(val);
    auto order = layout.getOrder();
    unsigned maxMultiple = axisInfo->getDivisibility(order[0]);
    unsigned maxContig = axisInfo->getContiguity(order[0]);
    unsigned alignment = std::min(maxMultiple, maxContig);
    return alignment;
  }

  unsigned getVectorizeSize(Value ptr,
                            const BlockedEncodingAttr &layout) const {
    auto axisInfo = getAxisInfo(ptr);
    // Here order should be ordered by contiguous first, so the first element
    // should have the largest contiguous.
    auto order = layout.getOrder();
    unsigned align = getAlignment(ptr, layout);

    auto ty = ptr.getType().dyn_cast<RankedTensorType>();
    assert(ty);
    auto shape = ty.getShape();

    unsigned contigPerThread = layout.getSizePerThread()[order[0]];
    unsigned vec = std::min(align, contigPerThread);
    vec = std::min<unsigned>(shape[order[0]], vec);

    return vec;
  }

  unsigned getMaskAlignment(Value mask) const {
    auto maskOrder = mask.getType()
                         .cast<RankedTensorType>()
                         .getEncoding()
                         .cast<BlockedEncodingAttr>()
                         .getOrder();

    auto maskAxis = getAxisInfo(mask);
    return std::max<int>(maskAxis->getConstancy(maskOrder[0]), 1);
  }

  llvm::Optional<AxisInfo> getAxisInfo(Value val) const {
    if (auto it = AxisAnalysisPass.lookupLatticeElement(val)) {
      return it->getValue();
    }

    return llvm::Optional<AxisInfo>{};
  }

protected:
  AxisInfoAnalysis &AxisAnalysisPass;
};

struct LoadOpConversion
    : public ConvertTritonGPUOpToLLVMPattern<triton::LoadOp>,
      public LoadStoreConversionBase {
  using ConvertTritonGPUOpToLLVMPattern<
      triton::LoadOp>::ConvertTritonGPUOpToLLVMPattern;

  LoadOpConversion(LLVMTypeConverter &converter,
                   AxisInfoAnalysis &axisAnalysisPass, PatternBenefit benefit)
      : ConvertTritonGPUOpToLLVMPattern<triton::LoadOp>(converter, benefit),
        LoadStoreConversionBase(axisAnalysisPass) {}

  LogicalResult
  matchAndRewrite(triton::LoadOp op, OpAdaptor adaptor,
                  ConversionPatternRewriter &rewriter) const override {
    Value ptr = op.ptr();
    Value mask = op.mask();
    Value other = op.other();

    Value llPtr = adaptor.ptr();
    Value llMask = adaptor.mask();
    Value llOther = adaptor.other();

    auto loc = op->getLoc();
    MLIRContext *ctx = rewriter.getContext();

    auto valueTy = op.getResult().getType().dyn_cast<RankedTensorType>();
    if (!valueTy)
      return failure();
    Type valueElemTy =
        getTypeConverter()->convertType(valueTy.getElementType());

    auto [layout, numElems] = getLayout(ptr);

    auto ptrElems = getLLVMElems(ptr, llPtr, layout, rewriter, loc);
    assert(ptrElems.size() == numElems);
    // Determine the vectorization size
    size_t vec = getVectorizeSize(ptr, layout);

    SmallVector<Value> maskElems;
    if (llMask) {
      unsigned maskAlignment = getMaskAlignment(mask);
      maskElems = getLLVMElems(mask, llMask, layout, rewriter, loc);
      assert(ptrElems.size() == maskElems.size());

      size_t maskAlign = getMaskAlignment(mask);
      vec = std::min(vec, maskAlign);
    }

    const size_t dtsize =
        std::max<int>(1, valueElemTy.getIntOrFloatBitWidth() / 8);
    const size_t valueElemNbits = dtsize * 8;

    const int numVecs = numElems / vec;

    // TODO: (goostavz) handle when other is const but not splat, which
    //       should be rarely seen
    bool otherIsSplatConstInt = false;
    DenseElementsAttr constAttr;
    int64_t splatVal = 0;
<<<<<<< HEAD
    if (valueElemTy.isa<IntegerType>() && op.other() &&
        matchPattern(op.other(), m_Constant(&constAttr)) &&
        constAttr.isSplat()) {
=======
    if (other && valueElemTy.isa<IntegerType>() &&
        matchPattern(other, m_Constant(&constAttr)) && constAttr.isSplat()) {
>>>>>>> 4dc2396c
      otherIsSplatConstInt = true;
      splatVal = constAttr.getSplatValue<APInt>().getSExtValue();
    }

    auto otherElems = getLLVMElems(other, llOther, layout, rewriter, loc);

    SmallVector<Value> loadedVals;
    for (size_t vecStart = 0; vecStart < numElems; vecStart += vec) {
      // TODO: optimization when ptr is GEP with constant offset
      size_t in_off = 0;

      const int maxWordWidth = std::max<int>(32, valueElemNbits);
      const int totalWidth = valueElemNbits * vec;
      const int width = std::min(totalWidth, maxWordWidth);
      const int nWords = std::max(1, totalWidth / width);
      const int wordNElems = width / valueElemNbits;
      const int vecNElems = totalWidth / valueElemNbits;
      assert(wordNElems * nWords * numVecs == numElems);

      // TODO(Superjomn) Add cache policy fields to StoreOp.
      // TODO(Superjomn) Deal with cache policy here.
      const bool hasL2EvictPolicy = false;

      PTXBuilder ptxBuilder;
      auto &ld = *ptxBuilder.create<PTXIOInstr>("ld");

      Value pred = mask ? maskElems[vecStart] : int_val(1, 1);

      const std::string readConstraint =
          (width == 64) ? "l" : ((width == 32) ? "r" : "c");
      const std::string writeConstraint =
          (width == 64) ? "=l" : ((width == 32) ? "=r" : "=c");

      // prepare asm operands
      auto *dstsOpr = ptxBuilder.newListOperand();
      for (int wordIdx = 0; wordIdx < nWords; ++wordIdx) {
        auto *opr = ptxBuilder.newOperand(writeConstraint); // =r operations
        dstsOpr->listAppend(opr);
      }

      auto *addrOpr =
          ptxBuilder.newAddrOperand(ptrElems[vecStart], "l", in_off);

      // Define the instruction opcode
      ld.o("volatile", op.isVolatile())
          .global()
          .o("ca", op.cache() == triton::CacheModifier::CA)
          .o("cg", op.cache() == triton::CacheModifier::CG)
          .o("L1::evict_first",
             op.evict() == triton::EvictionPolicy::EVICT_FIRST)
          .o("L1::evict_last", op.evict() == triton::EvictionPolicy::EVICT_LAST)
          .o("L1::cache_hint", hasL2EvictPolicy)
          .v(nWords)
          .b(width);

      PTXBuilder::Operand *evictOpr{};

      // Here lack a mlir::Value to bind to this operation, so disabled.
      // if (has_l2_evict_policy)
      //   evictOpr = ptxBuilder.newOperand(l2Evict, "l");

      if (!evictOpr)
        ld(dstsOpr, addrOpr).predicate(pred, "b");
      else
        ld(dstsOpr, addrOpr, evictOpr).predicate(pred, "b");

      if (other) {
        for (size_t ii = 0; ii < nWords; ++ii) {
          PTXInstr &mov = *ptxBuilder.create<>("mov");
          mov.o("u", width);

          size_t size = width / valueElemNbits;

          auto vecTy = LLVM::getFixedVectorType(valueElemTy, size);
          Value v = rewriter.create<LLVM::UndefOp>(loc, vecTy);
          for (size_t s = 0; s < size; ++s) {
            Value falseVal = otherElems[vecStart + ii * size + s];
            Value sVal = createIndexAttrConstant(
                rewriter, loc, this->getTypeConverter()->getIndexType(), s);
            v = insert_element(vecTy, v, falseVal, sVal);
          }
          v = bitcast(IntegerType::get(getContext(), width), v);

          PTXInstr::Operand *opr{};
          if (otherIsSplatConstInt)
            opr = ptxBuilder.newConstantOperand(splatVal);
          else
            opr = ptxBuilder.newOperand(v, readConstraint);

          mov(dstsOpr->listGet(ii), opr).predicateNot(pred, "b");
        }
      }

      // ---
      // create inline ASM signature
      // ---
      SmallVector<Type> retTys(nWords, IntegerType::get(getContext(), width));
      Type retTy = retTys.size() > 1
                       ? LLVM::LLVMStructType::getLiteral(getContext(), retTys)
                       : retTys[0];

      // TODO: if (has_l2_evict_policy)
      auto asmDialectAttr = LLVM::AsmDialectAttr::get(rewriter.getContext(),
                                                      LLVM::AsmDialect::AD_ATT);
      Value ret = ptxBuilder.launch(rewriter, loc, retTy);

      // ---
      // extract and store return values
      // ---
      SmallVector<Value> rets;
      for (unsigned int ii = 0; ii < nWords; ++ii) {
        Value curr;
        if (retTy.isa<LLVM::LLVMStructType>()) {
          curr = extract_val(IntegerType::get(getContext(), width), ret,
                             rewriter.getI64ArrayAttr(ii));
        } else {
          curr = ret;
        }
        curr = bitcast(
            LLVM::getFixedVectorType(valueElemTy, width / valueElemNbits),
            curr);
        rets.push_back(curr);
      }
      int tmp = width / valueElemNbits;
      for (size_t ii = 0; ii < vec; ++ii) {
        Value vecIdx = createIndexAttrConstant(
            rewriter, loc, this->getTypeConverter()->getIndexType(), ii % tmp);
        Value loaded = extract_element(valueElemTy, rets[ii / tmp], vecIdx);
        loadedVals.push_back(loaded);
      }
    } // end vec

    Type llvmResultStructTy = getTypeConverter()->convertType(valueTy);
    Value resultStruct =
        getStructFromElements(loc, loadedVals, rewriter, llvmResultStructTy);
    rewriter.replaceOp(op, {resultStruct});
    return success();
  }
};

struct StoreOpConversion
    : public ConvertTritonGPUOpToLLVMPattern<triton::StoreOp>,
      public LoadStoreConversionBase {
  using ConvertTritonGPUOpToLLVMPattern<
      triton::StoreOp>::ConvertTritonGPUOpToLLVMPattern;

  StoreOpConversion(LLVMTypeConverter &converter,
                    AxisInfoAnalysis &axisAnalysisPass, PatternBenefit benefit)
      : ConvertTritonGPUOpToLLVMPattern<triton::StoreOp>(converter, benefit),
        LoadStoreConversionBase(axisAnalysisPass) {}

  LogicalResult
  matchAndRewrite(triton::StoreOp op, OpAdaptor adaptor,
                  ConversionPatternRewriter &rewriter) const override {
    Value ptr = op.ptr();
    Value mask = op.mask();
    Value value = op.value();

    Value llPtr = adaptor.ptr();
    Value llMask = adaptor.mask();
    Value llValue = adaptor.value();

    auto loc = op->getLoc();
    MLIRContext *ctx = rewriter.getContext();

    auto valueTy = value.getType().dyn_cast<RankedTensorType>();
    if (!valueTy)
      return failure();
    Type valueElemTy =
        getTypeConverter()->convertType(valueTy.getElementType());

    auto [layout, numElems] = getLayout(ptr);

    auto ptrElems = getLLVMElems(ptr, llPtr, layout, rewriter, loc);
    auto valueElems = getLLVMElems(value, llValue, layout, rewriter, loc);
    assert(ptrElems.size() == valueElems.size());

    // Determine the vectorization size
    size_t vec = getVectorizeSize(ptr, layout);
    SmallVector<Value> maskElems;
    if (llMask) {
      maskElems = getLLVMElems(mask, llMask, layout, rewriter, loc);
      assert(valueElems.size() == maskElems.size());

      size_t maskAlign = getMaskAlignment(mask);
      vec = std::min(vec, maskAlign);
    }

    const size_t dtsize =
        std::max<int>(1, valueElemTy.getIntOrFloatBitWidth() / 8);
    const size_t valueElemNbits = dtsize * 8;

    const int numVecs = numElems / vec;
    for (size_t vecStart = 0; vecStart < numElems; vecStart += vec) {
      // TODO: optimization when ptr is AddPtr with constant offset
      size_t in_off = 0;

      const int maxWordWidth = std::max<int>(32, valueElemNbits);
      const int totalWidth = valueElemNbits * vec;
      const int width = std::min(totalWidth, maxWordWidth);
      const int nWords = std::max(1, totalWidth / width);
      const int wordNElems = width / valueElemNbits;
      const int vecNElems = totalWidth / valueElemNbits;
      assert(wordNElems * nWords * numVecs == numElems);

      // TODO(Superjomn) Add cache policy fields to StoreOp.
      // TODO(Superjomn) Deal with cache policy here.
      const bool hasL2EvictPolicy = false;

      Type valArgTy = IntegerType::get(ctx, width);
      auto wordTy = vec_ty(valueElemTy, wordNElems);

      SmallVector<std::pair<Value, std::string>> asmArgs;
      for (int wordIdx = 0; wordIdx < nWords; ++wordIdx) {
        // llWord is a width-len composition
        Value llWord = rewriter.create<LLVM::UndefOp>(loc, wordTy);
        // Insert each value element to the composition
        for (int elemIdx = 0; elemIdx < wordNElems; ++elemIdx) {
          const size_t elemOffset = vecStart + wordIdx * wordNElems + elemIdx;
          assert(elemOffset < valueElems.size());
          Value elem = valueElems[elemOffset];
          if (elem.getType().isInteger(1))
            elem = rewriter.create<LLVM::SExtOp>(loc, type::i8Ty(ctx), elem);
          elem = bitcast(valueElemTy, elem);

          Type u32Ty = typeConverter->convertType(type::u32Ty(ctx));
          llWord =
              insert_element(wordTy, llWord, elem,
                             rewriter.create<LLVM::ConstantOp>(
                                 loc, u32Ty, IntegerAttr::get(u32Ty, elemIdx)));
        }
        llWord = bitcast(valArgTy, llWord);
        std::string constraint =
            (width == 64) ? "l" : ((width == 32) ? "r" : "c");
        asmArgs.emplace_back(llWord, constraint);
      }

      // Prepare the PTX inline asm.
      PTXBuilder ptxBuilder;
      auto *asmArgList = ptxBuilder.newListOperand(asmArgs);

      Value maskVal = llMask ? maskElems[vecStart] : int_val(1, 1);

      auto *asmAddr =
          ptxBuilder.newAddrOperand(ptrElems[vecStart], "l", in_off);

      auto &ptxStoreInstr =
          ptxBuilder.create<PTXIOInstr>("st")->global().b(width).v(nWords);
      ptxStoreInstr(asmAddr, asmArgList).predicate(maskVal, "b");

      Type boolTy = getTypeConverter()->convertType(rewriter.getIntegerType(1));
      llvm::SmallVector<Type> argTys({boolTy, ptr.getType()});
      argTys.insert(argTys.end(), nWords, valArgTy);

      auto ASMReturnTy = LLVM::LLVMVoidType::get(ctx);

      ptxBuilder.launch(rewriter, loc, ASMReturnTy);
    }
    rewriter.eraseOp(op);
    return success();
  }
};

struct BroadcastOpConversion
    : public ConvertTritonGPUOpToLLVMPattern<triton::BroadcastOp> {
  using ConvertTritonGPUOpToLLVMPattern<
      triton::BroadcastOp>::ConvertTritonGPUOpToLLVMPattern;

  // Following the order of indices in the legacy code, a broadcast of:
  //   [s(0), s(1) ... s(k-1),    1, s(k+1), s(k+2) ... s(n-1)]
  // =>
  //   [s(0), s(1) ... s(k-1), s(k), s(k+1), s(k+2) ... s(n-1)]
  //
  // logically maps to a broadcast within a thread's scope:
  //   [cta(0)..cta(k-1),     1,cta(k+1)..cta(n-1),spt(0)..spt(k-1),
  //   1,spt(k+1)..spt(n-1)]
  // =>
  //   [cta(0)..cta(k-1),cta(k),cta(k+1)..cta(n-1),spt(0)..spt(k-1),spt(k),spt(k+1)..spt(n-1)]
  //
  // regardless of the order of the layout
  //
  LogicalResult
  matchAndRewrite(triton::BroadcastOp op, OpAdaptor adaptor,
                  ConversionPatternRewriter &rewriter) const override {
    Location loc = op->getLoc();
    Value src = adaptor.src();
    Value result = op.result();
    auto srcTy = op.src().getType().cast<RankedTensorType>();
    auto resultTy = result.getType().cast<RankedTensorType>();
    auto srcLayout = srcTy.getEncoding().dyn_cast<BlockedEncodingAttr>();
    auto resultLayout = resultTy.getEncoding().dyn_cast<BlockedEncodingAttr>();
    assert(srcLayout && (srcLayout == resultLayout) &&
           "Unexpected layout of BroadcastOp");
    auto srcShape = srcTy.getShape();
    auto resultShape = resultTy.getShape();
    unsigned rank = srcTy.getRank();
    assert(rank == resultTy.getRank());

    SmallVector<int64_t, 4> srcLogicalShape(2 * rank);
    SmallVector<int64_t, 4> resultLogicalShape(2 * rank);
    SmallVector<unsigned, 2> broadcastDims;
    for (unsigned d = 0; d < rank; ++d) {
      unsigned resultShapePerCTA = resultLayout.getSizePerThread()[d] *
                                   resultLayout.getThreadsPerWarp()[d] *
                                   resultLayout.getWarpsPerCTA()[d];
      int64_t numCtas = ceil<unsigned>(resultShape[d], resultShapePerCTA);
      if (srcShape[d] != resultShape[d]) {
        assert(srcShape[d] == 1);
        broadcastDims.push_back(d);
        srcLogicalShape[d] = 1;
        srcLogicalShape[d + rank] =
            std::max(unsigned(1), srcLayout.getSizePerThread()[d]);
      } else {
        srcLogicalShape[d] = numCtas;
        srcLogicalShape[d + rank] = resultLayout.getSizePerThread()[d];
      }
      resultLogicalShape[d] = numCtas;
      resultLogicalShape[d + rank] = resultLayout.getSizePerThread()[d];
    }
    int64_t duplicates = 1;
    SmallVector<int64_t, 2> broadcastSizes(broadcastDims.size() * 2);
    for (auto it : llvm::enumerate(broadcastDims)) {
      // Incase there are multiple indices in the src that is actually
      // calculating the same element, srcLogicalShape may not need to be 1.
      // Such as the case when src of shape [256, 1], and with a blocked layout:
      // sizePerThread: [1, 4];  threadsPerWarp: [1, 32]; warpsPerCTA: [1, 2]
      int64_t d = resultLogicalShape[it.value()] / srcLogicalShape[it.value()];
      broadcastSizes[it.index()] = d;
      duplicates *= d;
      d = resultLogicalShape[it.value() + rank] /
          srcLogicalShape[it.value() + rank];
      broadcastSizes[it.index() + broadcastDims.size()] = d;
      duplicates *= d;
    }

    unsigned srcElems = srcLayout.getElemsPerThread(srcShape);
    auto elemTy = resultTy.getElementType();
    auto srcVals = getElementsFromStruct(loc, src, rewriter);
    unsigned resultElems = resultLayout.getElemsPerThread(resultShape);
    SmallVector<Value> resultVals(resultElems);
    for (unsigned i = 0; i < srcElems; ++i) {
      auto srcMultiDim = getMultiDimIndex<int64_t>(i, srcLogicalShape);
      for (int64_t j = 0; j < duplicates; ++j) {
        auto resultMultiDim = srcMultiDim;
        auto bcastMultiDim = getMultiDimIndex<int64_t>(j, broadcastSizes);
        for (auto bcastDim : llvm::enumerate(broadcastDims)) {
          resultMultiDim[bcastDim.value()] += bcastMultiDim[bcastDim.index()];
          resultMultiDim[bcastDim.value() + rank] +=
              bcastMultiDim[bcastDim.index() + broadcastDims.size()] *
              srcLogicalShape[bcastDim.index() + broadcastDims.size()];
        }
        auto resultLinearIndex =
            getLinearIndex<int64_t>(resultMultiDim, resultLogicalShape);
        resultVals[resultLinearIndex] = srcVals[i];
      }
    }
    auto llvmStructTy = getTypeConverter()->convertType(resultTy);
    Value resultStruct =
        getStructFromElements(loc, resultVals, rewriter, llvmStructTy);
    rewriter.replaceOp(op, {resultStruct});
    return success();
  }
};

template <typename SourceOp>
struct ViewLikeOpConversion : public ConvertTritonGPUOpToLLVMPattern<SourceOp> {
  using OpAdaptor = typename SourceOp::Adaptor;
  explicit ViewLikeOpConversion(LLVMTypeConverter &typeConverter,
                                PatternBenefit benefit = 1)
      : ConvertTritonGPUOpToLLVMPattern<SourceOp>(typeConverter, benefit) {}

  LogicalResult
  matchAndRewrite(SourceOp op, OpAdaptor adaptor,
                  ConversionPatternRewriter &rewriter) const override {
    // We cannot directly
    //   rewriter.replaceOp(op, adaptor.src());
    // due to MLIR's restrictions
    Location loc = op->getLoc();
    auto resultTy = op.getType().template cast<RankedTensorType>();
    auto resultShape = resultTy.getShape();
    unsigned elems = getElemsPerThread(resultTy.getEncoding(), resultShape);
    Type elemTy =
        this->getTypeConverter()->convertType(resultTy.getElementType());
    SmallVector<Type> types(elems, elemTy);
    Type structTy = LLVM::LLVMStructType::getLiteral(this->getContext(), types);
    auto vals = this->getElementsFromStruct(loc, adaptor.src(), rewriter);
    Value view = getStructFromElements(loc, vals, rewriter, structTy);
    rewriter.replaceOp(op, view);
    return success();
  }
};

struct MakeRangeOpConversion
    : public ConvertTritonGPUOpToLLVMPattern<triton::MakeRangeOp> {

  MakeRangeOpConversion(LLVMTypeConverter &converter, PatternBenefit benefit)
      : ConvertTritonGPUOpToLLVMPattern<triton::MakeRangeOp>(converter,
                                                             benefit) {}

  LogicalResult
  matchAndRewrite(triton::MakeRangeOp op, OpAdaptor adaptor,
                  ConversionPatternRewriter &rewriter) const override {
    Location loc = op->getLoc();
    auto rankedTy = op.result().getType().dyn_cast<RankedTensorType>();
    auto shape = rankedTy.getShape();
    auto layout = rankedTy.getEncoding();

    auto elemTy = rankedTy.getElementType();
    assert(elemTy.isInteger(32));
    Value start = createIndexAttrConstant(rewriter, loc, elemTy, op.start());
    auto idxs = emitIndices(loc, rewriter, layout, shape);
    unsigned elems = idxs.size();
    SmallVector<Value> retVals(elems);
    for (auto multiDim : llvm::enumerate(idxs)) {
      assert(multiDim.value().size() == 1);
      retVals[multiDim.index()] = add(multiDim.value()[0], start);
    }
    SmallVector<Type> types(elems, elemTy);
    Type structTy = LLVM::LLVMStructType::getLiteral(getContext(), types);
    Value result = getStructFromElements(loc, retVals, rewriter, structTy);
    rewriter.replaceOp(op, result);
    return success();
  }
};

struct GetProgramIdOpConversion
    : public ConvertTritonGPUOpToLLVMPattern<triton::GetProgramIdOp> {
  using ConvertTritonGPUOpToLLVMPattern<
      triton::GetProgramIdOp>::ConvertTritonGPUOpToLLVMPattern;

  LogicalResult
  matchAndRewrite(triton::GetProgramIdOp op, OpAdaptor adaptor,
                  ConversionPatternRewriter &rewriter) const override {
    Location loc = op->getLoc();
    Value blockId = rewriter.create<::mlir::gpu::BlockIdOp>(
        loc, rewriter.getIndexType(), ::mlir::gpu::Dimension::x);
    auto llvmIndexTy = getTypeConverter()->getIndexType();
    rewriter.replaceOpWithNewOp<UnrealizedConversionCastOp>(
        op, TypeRange{llvmIndexTy}, ValueRange{blockId});
    return success();
  }
};

struct AddPtrOpConversion
    : public ConvertTritonGPUOpToLLVMPattern<triton::AddPtrOp> {
  using ConvertTritonGPUOpToLLVMPattern<
      triton::AddPtrOp>::ConvertTritonGPUOpToLLVMPattern;

  LogicalResult
  matchAndRewrite(triton::AddPtrOp op, OpAdaptor adaptor,
                  ConversionPatternRewriter &rewriter) const override {
    Location loc = op->getLoc();
    auto resultTy = op.getType();
    auto resultTensorTy = resultTy.dyn_cast<RankedTensorType>();
    if (resultTensorTy) {
      auto resultLayout =
          resultTensorTy.getEncoding().dyn_cast<BlockedEncodingAttr>();
      assert(resultLayout && "Unexpected resultLayout in AddPtrOpConversion");
      auto resultShape = resultTensorTy.getShape();
      unsigned elems = resultLayout.getElemsPerThread(resultShape);
      Type elemTy =
          getTypeConverter()->convertType(resultTensorTy.getElementType());
      SmallVector<Type> types(elems, elemTy);
      Type structTy = LLVM::LLVMStructType::getLiteral(getContext(), types);
      auto ptrs = getElementsFromStruct(loc, adaptor.ptr(), rewriter);
      auto offsets = getElementsFromStruct(loc, adaptor.offset(), rewriter);
      SmallVector<Value> resultVals(elems);
      for (unsigned i = 0; i < elems; ++i) {
        resultVals[i] = gep(elemTy, ptrs[i], offsets[i]);
      }
      Value view = getStructFromElements(loc, resultVals, rewriter, structTy);
      rewriter.replaceOp(op, view);
    } else {
      assert(resultTy.isa<triton::PointerType>());
      Type llResultTy = getTypeConverter()->convertType(resultTy);
      Value result = gep(llResultTy, adaptor.ptr(), adaptor.offset());
      rewriter.replaceOp(op, result);
    }
    return success();
  }
};

struct AllocTensorOpConversion
    : public ConvertTritonGPUOpToLLVMPattern<triton::gpu::AllocTensorOp> {
  using ConvertTritonGPUOpToLLVMPattern<
      triton::gpu::AllocTensorOp>::ConvertTritonGPUOpToLLVMPattern;

  LogicalResult
  matchAndRewrite(triton::gpu::AllocTensorOp op, OpAdaptor adaptor,
                  ConversionPatternRewriter &rewriter) const override {
    Location loc = op->getLoc();
    Value smemBase = getSharedMemoryBase(loc, rewriter, op.getResult());
    auto resultTy = op.getType().dyn_cast<RankedTensorType>();
    auto llvmElemTy =
        getTypeConverter()->convertType(resultTy.getElementType());
    auto elemPtrTy = LLVM::LLVMPointerType::get(llvmElemTy, 3);
    Value resultVal =
        rewriter.create<LLVM::BitcastOp>(loc, elemPtrTy, smemBase);
    rewriter.replaceOp(op, resultVal);
    return success();
  }
};

struct ExtractSliceOpConversion
    : public ConvertTritonGPUOpToLLVMPattern<triton::gpu::ExtractSliceOp> {
  using ConvertTritonGPUOpToLLVMPattern<
      triton::gpu::ExtractSliceOp>::ConvertTritonGPUOpToLLVMPattern;

  LogicalResult
  matchAndRewrite(triton::gpu::ExtractSliceOp op, OpAdaptor adaptor,
                  ConversionPatternRewriter &rewriter) const override {
    Location loc = op->getLoc();
    auto srcTy = op.src().getType().dyn_cast<RankedTensorType>();
    auto srcLayout = srcTy.getEncoding().dyn_cast<SharedEncodingAttr>();
    assert(srcLayout && "Unexpected resultLayout in ExtractSliceOpConversion");

    // axis > 0 will result in non-contiguous memory access if the result tensor
    // is an alias of the source tensor.
    auto axis = op->getAttrOfType<IntegerAttr>("axis").getInt();
    assert(axis == 0 && "extract_slice: Only axis=0 is supported for now");

    // Example:
    // %dst = extract_slice %src, %index {axis = 0}
    // src.shape = [11, 2, 3, 4, 1]
    // offset = %index * 2 * 3 * 4 * 1
    auto dstTy = op.getType().dyn_cast<RankedTensorType>();
    auto base = product<int64_t>(dstTy.getShape());
    auto baseVal = createIndexAttrConstant(
        rewriter, loc, getTypeConverter()->getIndexType(), base);
    Value offset = mul(adaptor.index(), baseVal);

    auto llvmElemTy = getTypeConverter()->convertType(dstTy.getElementType());
    auto elemPtrTy = LLVM::LLVMPointerType::get(llvmElemTy, 3);
    Value resultVal = gep(elemPtrTy, adaptor.src(), offset);
    rewriter.replaceOp(op, resultVal);
    return success();
  }
};

// A CRTP style of base class.
template <typename SourceOp, typename DestOp, typename ConcreteT>
class ElementwiseOpConversionBase
    : public ConvertTritonGPUOpToLLVMPattern<SourceOp> {
public:
  using OpAdaptor = typename SourceOp::Adaptor;

  explicit ElementwiseOpConversionBase(LLVMTypeConverter &typeConverter,
                                  PatternBenefit benefit = 1)
      : ConvertTritonGPUOpToLLVMPattern<SourceOp>(typeConverter, benefit) {}

  LogicalResult
  matchAndRewrite(SourceOp op, OpAdaptor adaptor,
                  ConversionPatternRewriter &rewriter) const override {
    auto resultTy = op.getType().template dyn_cast<RankedTensorType>();
    // ArithmeticToLLVM will handle the lowering of scalar ArithOps
    if (!resultTy)
      return failure();

    Location loc = op->getLoc();
    auto resultLayout =
        resultTy.getEncoding().template dyn_cast<BlockedEncodingAttr>();
    auto resultShape = resultTy.getShape();
    assert(resultLayout && "Unexpected resultLayout in ElementwiseOpConversionBase");
    unsigned elems = resultLayout.getElemsPerThread(resultShape);
    Type elemTy =
        this->getTypeConverter()->convertType(resultTy.getElementType());
    SmallVector<Type> types(elems, elemTy);
    Type structTy = LLVM::LLVMStructType::getLiteral(this->getContext(), types);

    auto *concreteThis = static_cast<const ConcreteT *>(this);
    auto operands = getOperands(rewriter, adaptor, elems, loc);
    SmallVector<Value> resultVals(elems);
    for (unsigned i = 0; i < elems; ++i) {
      resultVals[i] = concreteThis->createDestOp(op, adaptor, rewriter, elemTy, operands[i], loc);
    }
    Value view = getStructFromElements(loc, resultVals, rewriter, structTy);
    rewriter.replaceOp(op, view);
    return success();
  }
protected:
  SmallVector<SmallVector<Value>> getOperands(ConversionPatternRewriter &rewriter, OpAdaptor adaptor,
    const unsigned elems, Location loc) const {
    SmallVector<SmallVector<Value>> operands(elems);
    for (auto operand : adaptor.getOperands()) {
      auto sub_operands = this->getElementsFromStruct(loc, operand, rewriter);
      for (int i=0; i<elems; ++i) {
        operands[i].push_back(sub_operands[i]);
      }
    }
    return operands;
  }
};

template <typename SourceOp, typename DestOp>
struct ElementwiseOpConversion
    : public ElementwiseOpConversionBase<SourceOp, DestOp,
                                    ElementwiseOpConversion<SourceOp, DestOp>> {
  using Base = ElementwiseOpConversionBase<SourceOp, DestOp, ElementwiseOpConversion<SourceOp, DestOp>>;
  using Base::Base;
  using OpAdaptor = typename Base::OpAdaptor;

  explicit ElementwiseOpConversion(LLVMTypeConverter &typeConverter,
                              PatternBenefit benefit = 1)
      : ElementwiseOpConversionBase<SourceOp, DestOp, ElementwiseOpConversion>(typeConverter, benefit) {}

  // An interface to support variant DestOp builder.
  DestOp createDestOp(SourceOp op, OpAdaptor adaptor, ConversionPatternRewriter &rewriter,
                      Type elemTy, ValueRange operands, Location loc) const {
    return rewriter.create<DestOp>(loc, elemTy, operands, adaptor.getAttributes().getValue());
  }
};

//
// Unary
//

template <typename SourceOp, typename DestOp, typename ConcreteT>
class UnaryOpConversionBase : public ConvertTritonGPUOpToLLVMPattern<SourceOp> {

public:
  using OpAdaptor = typename SourceOp::Adaptor;

  explicit UnaryOpConversionBase(LLVMTypeConverter &typeConverter,
                                 PatternBenefit benefit = 1)
      : ConvertTritonGPUOpToLLVMPattern<SourceOp>(typeConverter, benefit) {}

  LogicalResult
  matchAndRewrite(SourceOp op, OpAdaptor adaptor,
                  ConversionPatternRewriter &rewriter) const override {
    auto resultTy = op.getType().template dyn_cast<RankedTensorType>();

    // ArithmeticToLLVM will handle the lowering of scalar ArithOps
    if (!resultTy)
      return failure();

    Location loc = op->getLoc();
    auto resultLayout =
        resultTy.getEncoding().template dyn_cast<BlockedEncodingAttr>();
    auto resultShape = resultTy.getShape();
    assert(resultLayout && "Unexpected resultLayout in UnaryOpConversion");
    unsigned elems = resultLayout.getElemsPerThread(resultShape);
    Type elemTy =
        this->getTypeConverter()->convertType(resultTy.getElementType());
    SmallVector<Type> types(elems, elemTy);
    Type structTy = LLVM::LLVMStructType::getLiteral(this->getContext(), types);

    auto *concreteThis = static_cast<const ConcreteT *>(this);
    auto srcs = this->getElementsFromStruct(loc, concreteThis->getSrc(adaptor),
                                            rewriter);
    SmallVector<Value> resultVals(elems);
    for (unsigned i = 0; i < elems; ++i) {
      resultVals[i] =
          concreteThis->createDestOp(op, rewriter, elemTy, srcs[i], loc);
    }
    Value view = getStructFromElements(loc, resultVals, rewriter, structTy);
    rewriter.replaceOp(op, view);
    return success();
  }
};

template <typename SourceOp, typename DestOp>
struct UnaryOpConversion
    : public UnaryOpConversionBase<SourceOp, DestOp,
                                   UnaryOpConversion<SourceOp, DestOp>> {

  explicit UnaryOpConversion(LLVMTypeConverter &typeConverter,
                             PatternBenefit benefit = 1)
      : UnaryOpConversionBase<SourceOp, DestOp,
                              UnaryOpConversion<SourceOp, DestOp>>(
            typeConverter, benefit) {}

  using OpAdaptor = typename SourceOp::Adaptor;
  // An interface to support variant DestOp builder.
  DestOp createDestOp(SourceOp op, ConversionPatternRewriter &rewriter,
                      Type elemTy, Value src, Location loc) const {
    return rewriter.create<DestOp>(loc, elemTy, src);
  }

  // Get the source operand of the op.
  Value getSrc(OpAdaptor adaptor) const {
    auto operands = adaptor.getOperands();
    if (operands.size() > 1)
      llvm::report_fatal_error("unary operator has more than one operand");
    return operands.front();
  }
};

//
// comparisons
//

struct CmpIOpConversion
    : public ElementwiseOpConversionBase<triton::gpu::CmpIOp, LLVM::ICmpOp,
                                    CmpIOpConversion> {
  using Base = ElementwiseOpConversionBase<triton::gpu::CmpIOp, LLVM::ICmpOp, CmpIOpConversion>;
  using Base::Base;
  using Adaptor = typename Base::OpAdaptor;

  // An interface to support variant DestOp builder.
  LLVM::ICmpOp createDestOp(triton::gpu::CmpIOp op, OpAdaptor adaptor,
                            ConversionPatternRewriter &rewriter, Type elemTy,
                            ValueRange operands, Location loc) const {
    return rewriter.create<LLVM::ICmpOp>(
        loc, elemTy, ArithCmpIPredicteToLLVM(op.predicate()), operands[0], operands[1]);
  }

  static LLVM::ICmpPredicate
  ArithCmpIPredicteToLLVM(arith::CmpIPredicate predicate) {
    switch (predicate) {
#define __PRED_ENUM(item__)                                                    \
  case arith::CmpIPredicate::item__:                                           \
    return LLVM::ICmpPredicate::item__

      __PRED_ENUM(eq);
      __PRED_ENUM(ne);
      __PRED_ENUM(sgt);
      __PRED_ENUM(sge);
      __PRED_ENUM(slt);
      __PRED_ENUM(sle);
      __PRED_ENUM(ugt);
      __PRED_ENUM(uge);
      __PRED_ENUM(ult);
      __PRED_ENUM(ule);

#undef __PRED_ENUM
    }
    return LLVM::ICmpPredicate::eq;
  }
};

struct CmpFOpConversion
    : public ElementwiseOpConversionBase<triton::gpu::CmpFOp, LLVM::FCmpOp,
                                    CmpFOpConversion> {
  using Base = ElementwiseOpConversionBase<triton::gpu::CmpFOp, LLVM::FCmpOp, CmpFOpConversion>;
  using Base::Base;
  using Adaptor = typename Base::OpAdaptor;

  // An interface to support variant DestOp builder.
  LLVM::FCmpOp createDestOp(triton::gpu::CmpFOp op, OpAdaptor adaptor,
                            ConversionPatternRewriter &rewriter, Type elemTy,
                            ValueRange operands, Location loc) const {
    return rewriter.create<LLVM::FCmpOp>(
        loc, elemTy, ArithCmpFPredicteToLLVM(op.predicate()), operands[0], operands[1]);
  }

  static LLVM::FCmpPredicate
  ArithCmpFPredicteToLLVM(arith::CmpFPredicate predicate) {
    switch (predicate) {
#define __PRED_ENUM(item__, item1__)                                           \
  case arith::CmpFPredicate::item__:                                           \
    return LLVM::FCmpPredicate::item1__

      __PRED_ENUM(OEQ, oeq);
      __PRED_ENUM(ONE, one);
      __PRED_ENUM(OGT, ogt);
      __PRED_ENUM(OGE, oge);
      __PRED_ENUM(OLT, olt);
      __PRED_ENUM(OLE, ole);
      __PRED_ENUM(ORD, ord);
      __PRED_ENUM(UEQ, ueq);
      __PRED_ENUM(UGT, ugt);
      __PRED_ENUM(ULT, ult);
      __PRED_ENUM(ULE, ule);
      __PRED_ENUM(UNE, une);
      __PRED_ENUM(UNO, uno);
      __PRED_ENUM(AlwaysTrue, _true);
      __PRED_ENUM(AlwaysFalse, _false);

#undef __PRED_ENUM
    }
    return LLVM::FCmpPredicate::_true;
  }
};

struct ConvertLayoutOpConversion
    : public ConvertTritonGPUOpToLLVMPattern<triton::gpu::ConvertLayoutOp> {
public:
  using ConvertTritonGPUOpToLLVMPattern<
      triton::gpu::ConvertLayoutOp>::ConvertTritonGPUOpToLLVMPattern;

  LogicalResult
  matchAndRewrite(triton::gpu::ConvertLayoutOp op, OpAdaptor adaptor,
                  ConversionPatternRewriter &rewriter) const override {
    Value src = op.src();
    Value dst = op.result();
    auto srcTy = src.getType().cast<RankedTensorType>();
    auto dstTy = dst.getType().cast<RankedTensorType>();
    Attribute srcLayout = srcTy.getEncoding();
    Attribute dstLayout = dstTy.getEncoding();
    if (srcLayout.isa<BlockedEncodingAttr>() &&
        dstLayout.isa<SharedEncodingAttr>()) {
      return lowerBlockedToShared(op, adaptor, rewriter);
    }
    if (srcLayout.isa<SharedEncodingAttr>() &&
        dstLayout.isa<DotOperandEncodingAttr>()) {
      return lowerSharedToDotOperand(op, adaptor, rewriter);
    }
    if ((!srcLayout.isa<BlockedEncodingAttr>() &&
         !srcLayout.isa<MmaEncodingAttr>()) ||
        (!dstLayout.isa<BlockedEncodingAttr>() &&
         !dstLayout.isa<MmaEncodingAttr>())) {
      // TODO: to be implemented
      return failure();
    }

    return lowerDistributedToDistributed(op, adaptor, rewriter);
  }

private:
  template <typename T>
  SmallVector<T> reorder(ArrayRef<T> input, ArrayRef<unsigned> order) const {
    size_t rank = order.size();
    assert(input.size() == rank);
    SmallVector<T> result(rank);
    for (auto it : llvm::enumerate(order)) {
      result[rank - 1 - it.value()] = input[it.index()];
    }
    return result;
  };

  // shared memory rd/st for blocked or mma layout with data padding
  void processReplica(Location loc, ConversionPatternRewriter &rewriter,
                      bool stNotRd, RankedTensorType type,
                      ArrayRef<unsigned> numCTAsEachRep,
                      ArrayRef<unsigned> multiDimRepId, unsigned vec,
                      ArrayRef<unsigned> paddedRepShape,
                      ArrayRef<unsigned> outOrd, SmallVector<Value> &vals,
                      Value smemBase) const;

  // blocked/mma -> blocked/mma.
  // Data padding in shared memory to avoid bank confict.
  LogicalResult
  lowerDistributedToDistributed(triton::gpu::ConvertLayoutOp op,
                                OpAdaptor adaptor,
                                ConversionPatternRewriter &rewriter) const;

  // blocked -> shared.
  // Swizzling in shared memory to avoid bank conflict. Normally used for
  // A/B operands of dots.
  LogicalResult lowerBlockedToShared(triton::gpu::ConvertLayoutOp op,
                                     OpAdaptor adaptor,
                                     ConversionPatternRewriter &rewriter) const;

  // shared -> mma_operand
  LogicalResult
  lowerSharedToDotOperand(triton::gpu::ConvertLayoutOp op, OpAdaptor adaptor,
                          ConversionPatternRewriter &rewriter) const;
};

void ConvertLayoutOpConversion::processReplica(
    Location loc, ConversionPatternRewriter &rewriter, bool stNotRd,
    RankedTensorType type, ArrayRef<unsigned> numCTAsEachRep,
    ArrayRef<unsigned> multiDimRepId, unsigned vec,
    ArrayRef<unsigned> paddedRepShape, ArrayRef<unsigned> outOrd,
    SmallVector<Value> &vals, Value smemBase) const {
  unsigned accumNumCTAsEachRep = product<unsigned>(numCTAsEachRep);
  auto layout = type.getEncoding();
  auto blockedLayout = layout.dyn_cast<BlockedEncodingAttr>();
  auto mmaLayout = layout.dyn_cast<MmaEncodingAttr>();
  auto rank = type.getRank();
  auto sizePerThread = getSizePerThread(layout);
  auto accumSizePerThread = product<unsigned>(sizePerThread);
  auto llvmIndexTy = getTypeConverter()->getIndexType();
  SmallVector<unsigned> numCTAs(rank);
  auto shapePerCTA = getShapePerCTA(layout);
  for (unsigned d = 0; d < rank; ++d) {
    numCTAs[d] = ceil<unsigned>(type.getShape()[d], shapePerCTA[d]);
  }
  auto llvmElemTy = getTypeConverter()->convertType(type.getElementType());
  SmallVector<Value> multiDimOffsetFirstElem;
  SmallVector<Value> mmaColIdx(2);
  SmallVector<Value> mmaRowIdx(2);
  if (blockedLayout) {
    multiDimOffsetFirstElem = emitBaseIndexForBlockedLayout(
        loc, rewriter, blockedLayout, type.getShape());
  } else if (mmaLayout) {
    Value threadId = getThreadId(rewriter, loc);
    Value warpSize = idx_val(32);
    Value laneId = urem(threadId, warpSize);
    Value warpId = udiv(threadId, warpSize);
    // auto multiDimWarpId =
    //     delinearize(rewriter, loc, warpId, mmaLayout.getWarpsPerCTA());
    // TODO: double confirm if its document bug or DotConversion's Bug
    SmallVector<Value> multiDimWarpId(2);
    multiDimWarpId[0] = urem(warpId, idx_val(mmaLayout.getWarpsPerCTA()[0]));
    multiDimWarpId[1] = udiv(warpId, idx_val(mmaLayout.getWarpsPerCTA()[0]));
    Value four = idx_val(4);
    Value mmaGrpId = udiv(laneId, four);
    Value mmaGrpIdP8 = add(mmaGrpId, idx_val(8));
    Value mmaThreadIdInGrp = urem(laneId, four);
    Value mmaThreadIdInGrpM2 = mul(mmaThreadIdInGrp, idx_val(2));
    Value mmaThreadIdInGrpM2P1 = add(mmaThreadIdInGrpM2, idx_val(1));
    Value colWarpOffset = mul(multiDimWarpId[0], idx_val(16));
    mmaColIdx[0] = add(mmaGrpId, colWarpOffset);
    mmaColIdx[1] = add(mmaGrpIdP8, colWarpOffset);
    Value rowWarpOffset = mul(multiDimWarpId[1], idx_val(8));
    mmaRowIdx[0] = add(mmaThreadIdInGrpM2, rowWarpOffset);
    mmaRowIdx[1] = add(mmaThreadIdInGrpM2P1, rowWarpOffset);
  }
  for (unsigned ctaId = 0; ctaId < accumNumCTAsEachRep; ++ctaId) {
    auto multiDimCTAInRepId = getMultiDimIndex<unsigned>(ctaId, numCTAsEachRep);
    SmallVector<unsigned> multiDimCTAId(rank);
    for (auto it : llvm::enumerate(multiDimCTAInRepId)) {
      auto d = it.index();
      multiDimCTAId[d] = multiDimRepId[d] * numCTAsEachRep[d] + it.value();
    }

    unsigned linearCTAId = getLinearIndex<unsigned>(multiDimCTAId, numCTAs);
    // TODO: This is actually redundant index calculation, we should
    //       consider of caching the index calculation result in case
    //       of performance issue observed.
    for (unsigned elemId = 0; elemId < accumSizePerThread; elemId += vec) {
      SmallVector<Value> multiDimOffset(rank);
      if (blockedLayout) {
        SmallVector<unsigned> multiDimElemId = getMultiDimIndex<unsigned>(
            elemId, blockedLayout.getSizePerThread());
        for (unsigned d = 0; d < rank; ++d) {
          multiDimOffset[d] =
              add(multiDimOffsetFirstElem[d],
                  idx_val(multiDimCTAInRepId[d] * shapePerCTA[d] +
                          multiDimElemId[d]));
        }
      } else if (mmaLayout) {
        assert(rank == 2);
        assert(mmaLayout.getVersion() == 2 &&
               "mmaLayout ver1 not implemented yet");
        multiDimOffset[0] = elemId < 2 ? mmaColIdx[0] : mmaColIdx[1];
        multiDimOffset[1] = elemId % 2 == 0 ? mmaRowIdx[0] : mmaRowIdx[1];
        multiDimOffset[0] = add(
            multiDimOffset[0], idx_val(multiDimCTAInRepId[0] * shapePerCTA[0]));
        multiDimOffset[1] = add(
            multiDimOffset[1], idx_val(multiDimCTAInRepId[1] * shapePerCTA[1]));
      } else {
        assert(0 && "unexpected layout in processReplica");
      }
      Value offset =
          linearize(rewriter, loc, reorder<Value>(multiDimOffset, outOrd),
                    reorder<unsigned>(paddedRepShape, outOrd));
      auto elemPtrTy = ptr_ty(llvmElemTy, 3);
      Value ptr = gep(elemPtrTy, smemBase, offset);
      auto vecTy = vec_ty(llvmElemTy, vec);
      ptr = bitcast(ptr_ty(vecTy, 3), ptr);
      if (stNotRd) {
        Value valVec = undef(vecTy);
        for (unsigned v = 0; v < vec; ++v) {
          valVec = insert_element(
              vecTy, valVec,
              vals[elemId + linearCTAId * accumSizePerThread + v], idx_val(v));
        }
        store(valVec, ptr);
      } else {
        Value valVec = load(ptr);
        for (unsigned v = 0; v < vec; ++v) {
          vals[elemId + linearCTAId * accumSizePerThread + v] =
              extract_element(llvmElemTy, valVec, idx_val(v));
        }
      }
    }
  }
}

LogicalResult ConvertLayoutOpConversion::lowerDistributedToDistributed(
    triton::gpu::ConvertLayoutOp op, OpAdaptor adaptor,
    ConversionPatternRewriter &rewriter) const {
  auto loc = op.getLoc();
  Value src = op.src();
  Value dst = op.result();
  auto srcTy = src.getType().cast<RankedTensorType>();
  auto dstTy = dst.getType().cast<RankedTensorType>();
  Attribute srcLayout = srcTy.getEncoding();
  Attribute dstLayout = dstTy.getEncoding();
  auto llvmElemTy = getTypeConverter()->convertType(dstTy.getElementType());
  Value smemBase = getSharedMemoryBase(loc, rewriter, op.getOperation());
  auto elemPtrTy = ptr_ty(llvmElemTy, 3);
  smemBase = bitcast(elemPtrTy, smemBase);
  auto shape = dstTy.getShape();
  unsigned rank = dstTy.getRank();
  SmallVector<unsigned> numReplicates(rank);
  SmallVector<unsigned> inNumCTAsEachRep(rank);
  SmallVector<unsigned> outNumCTAsEachRep(rank);
  SmallVector<unsigned> inNumCTAs(rank);
  SmallVector<unsigned> outNumCTAs(rank);
  auto srcShapePerCTA = getShapePerCTA(srcLayout);
  auto dstShapePerCTA = getShapePerCTA(dstLayout);
  for (unsigned d = 0; d < rank; ++d) {
    unsigned inPerCTA = std::min<unsigned>(shape[d], srcShapePerCTA[d]);
    unsigned outPerCTA = std::min<unsigned>(shape[d], dstShapePerCTA[d]);
    unsigned maxPerCTA = std::max(inPerCTA, outPerCTA);
    numReplicates[d] = ceil<unsigned>(shape[d], maxPerCTA);
    inNumCTAsEachRep[d] = maxPerCTA / inPerCTA;
    outNumCTAsEachRep[d] = maxPerCTA / outPerCTA;
    assert(maxPerCTA % inPerCTA == 0 && maxPerCTA % outPerCTA == 0);
    inNumCTAs[d] = ceil<unsigned>(shape[d], inPerCTA);
    outNumCTAs[d] = ceil<unsigned>(shape[d], outPerCTA);
  }
  // Potentially we need to store for multiple CTAs in this replication
  unsigned accumNumReplicates = product<unsigned>(numReplicates);
  unsigned elems = getElemsPerThread(srcLayout, srcTy.getShape());
  auto vals = getElementsFromStruct(loc, adaptor.src(), rewriter);
  unsigned inVec = 0;
  unsigned outVec = 0;
  auto paddedRepShape = getScratchConfigForCvtLayout(op, inVec, outVec);

  unsigned outElems = getElemsPerThread(dstLayout, shape);
  auto outOrd = getOrder(dstLayout);
  SmallVector<Value> outVals(outElems);

  for (unsigned repId = 0; repId < accumNumReplicates; ++repId) {
    auto multiDimRepId = getMultiDimIndex<unsigned>(repId, numReplicates);
    barrier;
    if (srcLayout.isa<BlockedEncodingAttr>() ||
        srcLayout.isa<MmaEncodingAttr>()) {
      processReplica(loc, rewriter, /*stNotRd*/ true, srcTy, inNumCTAsEachRep,
                     multiDimRepId, inVec, paddedRepShape, outOrd, vals,
                     smemBase);
    } else {
      assert(0 && "ConvertLayout with input layout not implemented");
      return failure();
    }
    barrier;
    if (dstLayout.isa<BlockedEncodingAttr>() ||
        dstLayout.isa<MmaEncodingAttr>()) {
      processReplica(loc, rewriter, /*stNotRd*/ false, dstTy, outNumCTAsEachRep,
                     multiDimRepId, outVec, paddedRepShape, outOrd, outVals,
                     smemBase);
    } else {
      assert(0 && "ConvertLayout with output layout not implemented");
      return failure();
    }
  }

  SmallVector<Type> types(outElems, llvmElemTy);
  Type structTy = struct_ty(getContext(), types);
  Value result = getStructFromElements(loc, outVals, rewriter, structTy);
  rewriter.replaceOp(op, result);

  return success();
};

LogicalResult ConvertLayoutOpConversion::lowerBlockedToShared(
    triton::gpu::ConvertLayoutOp op, OpAdaptor adaptor,
    ConversionPatternRewriter &rewriter) const {
  auto loc = op.getLoc();
  Value src = op.src();
  Value dst = op.result();
  auto srcTy = src.getType().cast<RankedTensorType>();
  auto dstTy = dst.getType().cast<RankedTensorType>();
  auto srcShape = srcTy.getShape();
  assert(srcShape.size() == 2 &&
         "Unexpected rank of ConvertLayout(blocked->shared)");
  auto srcBlockedLayout = srcTy.getEncoding().cast<BlockedEncodingAttr>();
  auto dstSharedLayout = dstTy.getEncoding().cast<SharedEncodingAttr>();
  auto inOrd = srcBlockedLayout.getOrder();
  auto outOrd = dstSharedLayout.getOrder();
  unsigned inVec =
      inOrd == outOrd ? srcBlockedLayout.getSizePerThread()[inOrd[0]] : 1;
  unsigned outVec = dstSharedLayout.getVec();
  unsigned minVec = std::min(outVec, inVec);
  unsigned perPhase = dstSharedLayout.getPerPhase();
  unsigned maxPhase = dstSharedLayout.getMaxPhase();
  unsigned numElems = getElemsPerThread(srcBlockedLayout, srcShape);
  auto inVals = getElementsFromStruct(loc, adaptor.src(), rewriter);
  unsigned srcAccumSizeInThreads =
      product<unsigned>(srcBlockedLayout.getSizePerThread());
  auto elemTy = srcTy.getElementType();
  auto wordTy = vec_ty(elemTy, minVec);

  // TODO: [goostavz] We should make a cache for the calculation of
  // emitBaseIndexForBlockedLayout in case backend compiler not being able to
  // optimize that
  SmallVector<Value> multiDimOffsetFirstElem =
      emitBaseIndexForBlockedLayout(loc, rewriter, srcBlockedLayout, srcShape);
  SmallVector<unsigned> srcShapePerCTA = getShapePerCTA(srcBlockedLayout);
  SmallVector<unsigned> reps{ceil<unsigned>(srcShape[0], srcShapePerCTA[0]),
                             ceil<unsigned>(srcShape[1], srcShapePerCTA[1])};

  // Visit each input value in the order they are placed in inVals
  //
  // Please note that the order was not awaring of blockLayout.getOrder(),
  // thus the adjacent elems may not belong to a same word. This could be
  // improved if we update the elements order by emitIndicesForBlockedLayout()
  SmallVector<unsigned> wordsInEachRep(2);
  wordsInEachRep[0] = inOrd[0] == 0
                          ? srcBlockedLayout.getSizePerThread()[0] / minVec
                          : srcBlockedLayout.getSizePerThread()[0];
  wordsInEachRep[1] = inOrd[0] == 0
                          ? srcBlockedLayout.getSizePerThread()[1]
                          : srcBlockedLayout.getSizePerThread()[1] / minVec;
  Value outVecVal = idx_val(outVec);
  Value minVecVal = idx_val(minVec);
  Value smemBase = getSharedMemoryBase(loc, rewriter, dst);
  auto elemPtrTy = ptr_ty(getTypeConverter()->convertType(elemTy), 3);
  smemBase = bitcast(elemPtrTy, smemBase);
  unsigned numWordsEachRep = product<unsigned>(wordsInEachRep);
  SmallVector<Value> wordVecs(numWordsEachRep);
  for (unsigned i = 0; i < numElems; ++i) {
    if (i % srcAccumSizeInThreads == 0) {
      // start of a replication
      for (unsigned w = 0; w < numWordsEachRep; ++w) {
        wordVecs[w] = undef(wordTy);
      }
    }
    unsigned linearIdxInNanoTile = i % srcAccumSizeInThreads;
    auto multiDimIdxInNanoTile = getMultiDimIndex<unsigned>(
        linearIdxInNanoTile, srcBlockedLayout.getSizePerThread());
    unsigned pos = multiDimIdxInNanoTile[inOrd[0]] % minVec;
    multiDimIdxInNanoTile[inOrd[0]] /= minVec;
    unsigned wordVecIdx =
        getLinearIndex<unsigned>(multiDimIdxInNanoTile, wordsInEachRep);
    wordVecs[wordVecIdx] =
        insert_element(wordTy, wordVecs[wordVecIdx], inVals[i], idx_val(pos));

    if (i % srcAccumSizeInThreads == srcAccumSizeInThreads - 1) {
      // end of replication, store the vectors into shared memory
      unsigned linearRepIdx = i / srcAccumSizeInThreads;
      auto multiDimRepIdx = getMultiDimIndex<unsigned>(linearRepIdx, reps);
      for (unsigned linearWordIdx = 0; linearWordIdx < numWordsEachRep;
           ++linearWordIdx) {
        // step 1: recover the multidim_index from the index of input_elements
        auto multiDimWordIdx =
            getMultiDimIndex<unsigned>(linearWordIdx, wordsInEachRep);
        SmallVector<Value> multiDimIdx(2);
        auto wordOffset0 = multiDimRepIdx[0] * srcShapePerCTA[0] +
                           multiDimWordIdx[0] * (inOrd[0] == 0 ? minVec : 1);
        auto wordOffset1 = multiDimRepIdx[1] * srcShapePerCTA[1] +
                           multiDimWordIdx[1] * (inOrd[0] == 1 ? minVec : 1);
        multiDimIdx[0] = add(multiDimOffsetFirstElem[0], idx_val(wordOffset0));
        multiDimIdx[1] = add(multiDimOffsetFirstElem[1], idx_val(wordOffset1));

        // step 2: do swizzling
        Value remained = urem(multiDimIdx[inOrd[0]], outVecVal);
        multiDimIdx[inOrd[0]] = udiv(multiDimIdx[inOrd[0]], outVecVal);
        Value off_1 = mul(multiDimIdx[inOrd[1]], idx_val(srcShape[inOrd[0]]));
        Value phaseId = udiv(multiDimIdx[inOrd[1]], idx_val(perPhase));
        phaseId = urem(phaseId, idx_val(maxPhase));
        Value off_0 = xor_(multiDimIdx[inOrd[0]], phaseId);
        off_0 = mul(off_0, outVecVal);
        remained = udiv(remained, minVecVal);
        off_0 = add(off_0, mul(remained, minVecVal));
        Value offset = add(off_1, off_0);

        // step 3: store
        Value smemAddr = gep(elemPtrTy, smemBase, offset);
        smemAddr = bitcast(ptr_ty(wordTy, 3), smemAddr);
        store(wordVecs[linearWordIdx], smemAddr);
      }
    }
  }
  // TODO: double confirm if the Barrier is necessary here
  barrier;
  rewriter.replaceOp(op, smemBase);
  return success();
}

/// ====================== dot codegen begin ==========================

// Data loader for mma.16816 instruction.
class MMA16816SmemLoader {
public:
  MMA16816SmemLoader(int wpt, ArrayRef<uint32_t> order, int kOrder,
                     ArrayRef<int64_t> tileShape, ArrayRef<int> instrShape,
                     ArrayRef<int> matShape, int perPhase, int maxPhase,
                     int elemBytes, ConversionPatternRewriter &rewriter,
                     TypeConverter *typeConverter, const Location &loc)
      : wpt(wpt), order(order.begin(), order.end()), kOrder(kOrder),
        tileShape(tileShape.begin(), tileShape.end()),
        instrShape(instrShape.begin(), instrShape.end()),
        matShape(matShape.begin(), matShape.end()), perPhase(perPhase),
        maxPhase(maxPhase), elemBytes(elemBytes), rewriter(rewriter),
        typeConverter(typeConverter), loc(loc), ctx(rewriter.getContext()) {
    cMatShape = matShape[order[0]];
    sMatShape = matShape[order[1]];

    cTileStride = tileShape[order[1]];
    sTileStride = tileShape[order[0]];

    // rule: k must be the fast-changing axis.
    needTrans = kOrder != order[0];
    canUseLdmatrix = elemBytes == 2 || (!needTrans); // b16

    if (canUseLdmatrix) {
      // Each CTA, the warps is arranged as [1xwpt] if not transposed,
      // otherwise [wptx1], and each warp will perform a mma.
      numPtr =
          tileShape[order[0]] / (needTrans ? wpt : 1) / instrShape[order[0]];
    } else {
      numPtr = tileShape[order[0]] / wpt / matShape[order[0]];
    }

    numPtr = std::max<int>(numPtr, 2);

    // Special rule for i8/u8, 4 ptrs for each matrix
    if (!canUseLdmatrix && elemBytes == 1)
      numPtr *= 4;

    int loadStrideInMat[2];
    loadStrideInMat[kOrder] =
        2; // instrShape[kOrder] / matShape[kOrder], always 2
    loadStrideInMat[kOrder ^ 1] =
        wpt * (instrShape[kOrder ^ 1] / matShape[kOrder ^ 1]);

    pLoadStrideInMat = loadStrideInMat[order[0]];
    sMatStride =
        loadStrideInMat[order[1]] / (instrShape[order[1]] / matShape[order[1]]);

    // Each matArr contains warpOffStride matrices.
    matArrStride = kOrder == 1 ? 1 : wpt;
    warpOffStride = instrShape[kOrder ^ 1] / matShape[kOrder ^ 1];
  }

  // lane = thread % 32
  // warpOff = (thread/32) % wpt(0)
  llvm::SmallVector<Value> computeOffsets(Value warpOff, Value lane) {
    if (canUseLdmatrix)
      return computeLdmatrixMatOffs(warpOff, lane);
    else if (elemBytes == 4 && needTrans)
      return computeB32MatOffs(warpOff, lane);
    else if (elemBytes == 1 && needTrans)
      return computeB8MatOffs(warpOff, lane);
    else
      llvm::report_fatal_error("Invalid smem load config");

    return {};
  }

  int getNumPtr() const { return numPtr; }

  // Compute the offset to the matrix this thread(indexed by warpOff and lane)
  // mapped to.
  SmallVector<Value> computeLdmatrixMatOffs(Value warpId, Value lane) {
    // 4x4 matrices
    Value c = urem(lane, i32_val(8));
    Value s = udiv(lane, i32_val(8)); // sub-warp-id

    // Decompose s => s_0, s_1, that is the coordinate in 2x2 matrices in a warp
    Value s0 = urem(s, i32_val(2));
    Value s1 = udiv(s, i32_val(2));

    // We use different orders for a and b for better performance.
    Value kMatArr = kOrder == 1 ? s1 : s0;
    Value nkMatArr = kOrder == 1 ? s0 : s1;

    // matrix coordinate inside a CTA, the matrix layout is [2x2wpt] for A and
    // [2wptx2] for B. e.g. Setting wpt=3, The data layout for A(kOrder=1) is
    //   |0 0 1 1 2 2| -> 0,1,2 are the warpids
    //   |0 0 1 1 2 2|
    //
    // for B(kOrder=0) is
    //   |0 0|  -> 0,1,2 are the warpids
    //   |1 1|
    //   |2 2|
    //   |0 0|
    //   |1 1|
    //   |2 2|
    // Note, for each warp, it handles a 2x2 matrices, that is the coordinate
    // address (s0,s1) annotates.

    Value matOff[2];
    matOff[kOrder ^ 1] = add(
        mul(warpId, i32_val(warpOffStride)),   // warp offset
        mul(nkMatArr, i32_val(matArrStride))); // matrix offset inside a warp
    matOff[kOrder] = kMatArr;

    // Physical offset (before swizzling)
    Value cMatOff = matOff[order[0]];
    Value sMatOff = matOff[order[1]];

    // row offset inside a matrix, each matrix has 8 rows.
    Value sOffInMat = c;

    SmallVector<Value> offs(numPtr);
    Value phase = urem(udiv(sOffInMat, i32_val(perPhase)), i32_val(maxPhase));
    Value sOff = add(sOffInMat, mul(sMatOff, i32_val(sMatShape)));
    for (int i = 0; i < numPtr; ++i) {
      Value cMatOffI = add(cMatOff, i32_val(i * pLoadStrideInMat));
      cMatOffI = xor_(cMatOffI, phase);
      offs[i] = add(mul(cMatOffI, i32_val(cMatShape)),
                    mul(sOff, i32_val(sTileStride)));
    }

    return offs;
  }

  // Compute 32-bit matrix offsets.
  SmallVector<Value> computeB32MatOffs(Value warpOff, Value lane) {
    assert(needTrans && "Only used in transpose mode.");
    // Load tf32 matrices with lds32
    Value cOffInMat = udiv(lane, i32_val(4));
    Value sOffInMat = urem(lane, i32_val(4));

    Value phase = urem(udiv(sOffInMat, i32_val(perPhase)), i32_val(maxPhase));
    SmallVector<Value> offs(numPtr);

    for (int mat = 0; mat < 4; ++mat) { // Load 4 mats each time
      int kMatArrInt = kOrder == 1 ? mat / 2 : mat % 2;
      int nkMatArrInt = kOrder == 1 ? mat % 2 : mat / 2;
      if (kMatArrInt > 0) // we don't need pointers for k
        continue;
      Value kMatArr = i32_val(kMatArrInt);
      Value nkMatArr = i32_val(nkMatArrInt);

      Value cMatOff = add(mul(warpOff, i32_val(warpOffStride)),
                          mul(nkMatArr, i32_val(matArrStride)));
      Value sMatOff = kMatArr;
      Value sOff = add(sOffInMat, mul(sMatOff, i32_val(sMatShape)));
      // FIXME: (kOrder == 1?) is really dirty hack
      for (int i = 0; i < numPtr / 2; ++i) {
        Value cMatOffI =
            add(cMatOff, i32_val(i * pLoadStrideInMat * (kOrder == 1 ? 1 : 2)));
        cMatOffI = xor_(cMatOffI, phase);
        Value cOff = add(cOffInMat, mul(cMatOffI, i32_val(cMatShape)));
        cOff = urem(cOff, i32_val(tileShape[order[0]]));
        sOff = urem(sOff, i32_val(tileShape[order[1]]));
        offs[2 * i + nkMatArrInt] = add(cOff, mul(sOff, i32_val(sTileStride)));
      }
    }
    return offs;
  }

  // compute 8-bit matrix offset.
  SmallVector<Value> computeB8MatOffs(Value warpOff, Value lane) {
    assert(needTrans && "Only used in transpose mode.");
    Value cOffInMat = udiv(lane, i32_val(4));
    Value sOffInMat =
        mul(urem(lane, i32_val(4)), i32_val(4)); // each thread load 4 cols

    SmallVector<Value> offs(numPtr);
    for (int mat = 0; mat < 4; ++mat) {
      int kMatArrInt = kOrder == 1 ? mat / 2 : mat % 2;
      int nkMatArrInt = kOrder == 1 ? mat % 2 : mat / 2;
      if (kMatArrInt > 0) // we don't need pointers for k
        continue;
      Value kMatArr = i32_val(kMatArrInt);
      Value nkMatArr = i32_val(nkMatArrInt);

      Value cMatOff = add(mul(warpOff, i32_val(warpOffStride)),
                          mul(nkMatArr, i32_val(matArrStride)));
      Value sMatOff = kMatArr;

      for (int loadx4Off = 0; loadx4Off < numPtr / 8; ++loadx4Off) {
        for (int elemOff = 0; elemOff < 4; ++elemOff) {
          int ptrOff = loadx4Off * 8 + nkMatArrInt * 4 + elemOff;
          Value cMatOffI = add(cMatOff, i32_val(loadx4Off * pLoadStrideInMat *
                                                (kOrder == 1 ? 1 : 2)));
          Value sOffInMatElem = add(sOffInMat, i32_val(elemOff));

          // disable swizzling ...

          Value cOff = add(cOffInMat, mul(cMatOffI, i32_val(cMatShape)));
          Value sOff = add(sOffInMatElem, mul(sMatOff, i32_val(sMatShape)));
          // To prevent out-of-bound access when tile is too small.
          cOff = urem(cOff, i32_val(tileShape[order[0]]));
          sOff = urem(sOff, i32_val(tileShape[order[1]]));
          offs[ptrOff] = add(cOff, mul(sOff, i32_val(sTileStride)));
        }
      }
    }
    return offs;
  }

  // Load 4 matrices and returns 4 vec<2> elements.
  std::tuple<Value, Value, Value, Value>
  loadX4(int mat0, int mat1, ArrayRef<Value> offs, ArrayRef<Value> ptrs,
         Type ldmatrixRetTy, Type shemPtrTy) const {
    assert(mat0 % 2 == 0 && mat1 % 2 == 0 &&
           "smem matrix load must be aligned");
    int matIdx[2] = {mat0, mat1};
    int k = matIdx[kOrder];

    int ptrIdx{-1};

    if (canUseLdmatrix)
      ptrIdx = matIdx[order[0]] / (instrShape[order[0]] / matShape[order[0]]);
    else if (elemBytes == 4 && needTrans)
      ptrIdx = matIdx[order[0]];
    else if (elemBytes == 1 && needTrans)
      ptrIdx = matIdx[order[0]] * 4;
    else
      llvm::report_fatal_error("unsupported mma type found");

    // The main difference with the original triton code is we removed the
    // prefetch-related logic here for the upstream optimizer phase should take
    // care with it, and that is transparent in dot conversion.
    auto getPtr = [&](int idx) { return ptrs[idx]; };

    Value ptr = getPtr(ptrIdx);

    Value resV4;
    if (canUseLdmatrix) {
      int sOffset =
          matIdx[order[1]] * sMatStride * sMatShape * sTileStride * elemBytes;
      PTXBuilder builder;

      // ldmatrix.m8n8.x4 returns 4x2xfp16(that is 4xb32) elements for a thread.
      auto resArgs = builder.newListOperand(4, "=r");
      auto addrArg = builder.newAddrOperand(ptr, "r", sOffset);

      auto ldmatrix = builder.create("ldmatrix.sync.aligned.m8n8.x4")
                          ->o("trans", needTrans /*predicate*/)
                          .o("shared.b16");
      ldmatrix(resArgs, addrArg);

      // The result type is 4xi32, each i32 is composed of 2xf16
      // elements(adjacent two columns in a row)
      Value resV4 = builder.launch(rewriter, loc, ldmatrixRetTy);

      auto getIntAttr = [&](int v) {
        return ArrayAttr::get(ctx, {IntegerAttr::get(i32_ty, v)});
      };

      Type fp16x2Ty = vec_ty(type::f16Ty(ctx), 2);

      return {extract_val(fp16x2Ty, resV4, getIntAttr(0)),
              extract_val(fp16x2Ty, resV4, getIntAttr(1)),
              extract_val(fp16x2Ty, resV4, getIntAttr(2)),
              extract_val(fp16x2Ty, resV4, getIntAttr(3))};
    } else if (elemBytes == 4 &&
               needTrans) { // Use lds.32 to load tf32 matrices
      Value ptr2 = getPtr(ptrIdx + 1);
      assert(sMatStride == 1);
      int sOffsetElem =
          matIdx[order[1]] * (sMatStride * sMatShape) * sTileStride;
      int sOffsetArrElem = 1 * (sMatStride * sMatShape) * sTileStride;

      Value elems[4];
      Type elemTy = type::f32Ty(ctx);
      if (kOrder == 1) {
        elems[0] = load(gep(elemTy, ptr, i32_val(sOffsetElem)));
        elems[1] = load(gep(elemTy, ptr2, i32_val(sOffsetElem)));
        elems[2] =
            load(gep(elemTy, ptr, i32_val(sOffsetElem + sOffsetArrElem)));
        elems[3] =
            load(gep(elemTy, ptr2, i32_val(sOffsetElem + sOffsetArrElem)));
      } else {
        elems[0] = load(gep(elemTy, ptr, i32_val(sOffsetElem)));
        elems[2] = load(gep(elemTy, ptr2, i32_val(sOffsetElem)));
        elems[1] =
            load(gep(elemTy, ptr, i32_val(sOffsetElem + sOffsetArrElem)));
        elems[3] =
            load(gep(elemTy, ptr2, i32_val(sOffsetElem + sOffsetArrElem)));
      }

      return {elems[0], elems[1], elems[2], elems[3]};
    } else if (elemBytes == 1 && needTrans) {
      std::array<std::array<Value, 4>, 2> ptrs;
      ptrs[0] = {
          getPtr(ptrIdx),
          getPtr(ptrIdx + 1),
          getPtr(ptrIdx + 2),
          getPtr(ptrIdx + 3),
      };

      ptrs[1] = {
          getPtr(ptrIdx + 4),
          getPtr(ptrIdx + 5),
          getPtr(ptrIdx + 6),
          getPtr(ptrIdx + 7),
      };

      assert(sMatStride == 1);
      int sOffsetElem =
          matIdx[order[1]] * (sMatStride * sMatShape) * sTileStride;
      int sOffsetArrElem = 1 * (sMatStride * sMatShape) * sTileStride;

      std::array<Value, 4> i8v4Elems;
      std::array<Value, 4> i32Elems;
      i8v4Elems.fill(
          rewriter.create<LLVM::UndefOp>(loc, vec_ty(type::i8Ty(ctx), 4)));

      Value i8Elems[4][4];
      Type elemTy = type::i8Ty(ctx);
      if (kOrder == 1) {
        Value offset = i32_val(sOffsetElem);

        for (int i = 0; i < 2; ++i)
          for (int j = 0; j < 4; ++j)
            i8Elems[i][j] = load(gep(elemTy, ptrs[i][j], offset));

        offset = i32_val(sOffsetElem + sOffsetArrElem);
        for (int i = 2; i < 4; ++i)
          for (int j = 0; j < 4; ++j)
            i8Elems[i][j] = load(gep(elemTy, ptrs[i - 2][j], offset));

        for (int m = 0; m < 4; ++m) {
          for (int e = 0; e < 4; ++e)
            i8v4Elems[m] = insert_element(i8v4Elems[m].getType(), i8v4Elems[m],
                                          i8Elems[m][e], i32_val(e));
          i32Elems[m] = bitcast(i32_ty, i8v4Elems[m]);
        }
      } else { // k first
        Value offset = i32_val(sOffsetElem);
        for (int j = 0; j < 4; ++j)
          i8Elems[0][j] = load(gep(elemTy, ptrs[0][j], offset));
        for (int j = 0; j < 4; ++j)
          i8Elems[2][j] = load(gep(elemTy, ptrs[1][j], offset));
        offset = i32_val(sOffsetElem + sOffsetArrElem);
        for (int j = 0; j < 4; ++j)
          i8Elems[1][j] = load(gep(elemTy, ptrs[0][j], offset));
        for (int j = 0; j < 4; ++j)
          i8Elems[3][j] = load(gep(elemTy, ptrs[1][j], offset));

        for (int m = 0; m < 4; ++m) {
          for (int e = 0; e < 4; ++e)
            i8v4Elems[m] = insert_element(i8v4Elems[m].getType(), i8v4Elems[m],
                                          i8Elems[m][e], i32_val(e));
          i32Elems[m] = bitcast(i32_ty, i8v4Elems[m]);
        }
      }

      return {i32Elems[0], i32Elems[1], i32Elems[2], i32Elems[3]};
    }

    assert(false && "Invalid smem load");
    return {Value{}, Value{}, Value{}, Value{}};
  }

private:
  int wpt;
  SmallVector<uint32_t> order;
  int kOrder;
  SmallVector<int64_t> tileShape;
  SmallVector<int> instrShape;
  SmallVector<int> matShape;
  int perPhase;
  int maxPhase;
  int elemBytes;
  ConversionPatternRewriter &rewriter;
  TypeConverter *typeConverter{};
  const Location &loc;
  MLIRContext *ctx{};

  int cMatShape;
  int sMatShape;

  int cTileStride;
  int sTileStride;

  bool needTrans;
  bool canUseLdmatrix;

  int numPtr;

  int pLoadStrideInMat;
  int sMatStride;

  int matArrStride;
  int warpOffStride;
};

bool isSplatLike(Value value) {
  if (auto constv = dyn_cast<arith::ConstantOp>(value.getDefiningOp()))
    if (auto attr = constv.getValue().dyn_cast<SplatElementsAttr>())
      return attr.isSplat();
  return false;
}

struct DotOpConversion : public ConvertTritonGPUOpToLLVMPattern<triton::DotOp> {
  enum class TensorCoreType : uint8_t {
    // floating-point tensor core instr
    FP32_FP16_FP16_FP32 = 0, // default
    FP32_BF16_BF16_FP32,
    FP32_TF32_TF32_FP32,
    // integer tensor core instr
    INT32_INT1_INT1_INT32, // Not implemented
    INT32_INT4_INT4_INT32, // Not implemented
    INT32_INT8_INT8_INT32, // Not implemented
    //
    NOT_APPLICABLE,
  };

  using ConvertTritonGPUOpToLLVMPattern<
      triton::DotOp>::ConvertTritonGPUOpToLLVMPattern;

  LogicalResult
  matchAndRewrite(triton::DotOp op, OpAdaptor adaptor,
                  ConversionPatternRewriter &rewriter) const override {
    Location loc = op->getLoc();
    // D = A * B + C
    Value A = op.a();
    Value B = op.b();
    Value C = op.c();
    Value D = op.getResult();
    MLIRContext *ctx = op->getContext();
    bool allowTF32 = op.allowTF32();

    // Here we assume the DotOp's operands always comes from shared memory.
    auto AShape = A.getType().cast<RankedTensorType>().getShape();
    size_t reduceAxis = 1;
    unsigned K = AShape[reduceAxis];
    bool isOuter = K == 1;
    bool isMMA = D.getType()
                     .cast<RankedTensorType>()
                     .getEncoding()
                     .isa<MmaEncodingAttr>();
    MmaEncodingAttr mmaLayout;
    if (isMMA)
      mmaLayout = D.getType()
                      .cast<RankedTensorType>()
                      .getEncoding()
                      .cast<MmaEncodingAttr>();

    if (!isOuter && isMMA) {
      if (mmaLayout.getVersion() == 1)
        return convertMMA884(op, adaptor, rewriter);
      if (mmaLayout.getVersion() == 2)
        return convertMMA16816(op, adaptor, rewriter);
      llvm::report_fatal_error(
          "Unsupported MMA kind found when converting DotOp to LLVM.");
    }

    if (op.getType().cast<RankedTensorType>().getElementType().isF32() &&
        A.getType().cast<RankedTensorType>().getElementType().isF32())
      return convertFMADot(op, adaptor, rewriter);

    llvm::report_fatal_error(
        "Unsupported DotOp found when converting TritonGPU to LLVM.");
  }

private:
  // Convert to mma.m16n8k16
  LogicalResult convertMMA16816(triton::DotOp a, OpAdaptor adaptor,
                                ConversionPatternRewriter &rewriter) const;
  /// Convert to mma.m8n8k4
  LogicalResult convertMMA884(triton::DotOp op, OpAdaptor adaptor,
                              ConversionPatternRewriter &rewriter) const {
    assert(false && "Not implemented yet.");
    return failure();
  }

  LogicalResult convertFMADot(triton::DotOp op, OpAdaptor adaptor,
                              ConversionPatternRewriter &rewriter) const {
    assert(false && "Not implemented yet.");
    return failure();
  }
};

struct DotOpConversionHelper {
  using TensorCoreType = DotOpConversion::TensorCoreType;

  MmaEncodingAttr mmaLayout;
  MLIRContext *ctx{};

  explicit DotOpConversionHelper(MmaEncodingAttr mmaLayout)
      : mmaLayout(mmaLayout) {
    ctx = mmaLayout.getContext();
  }

  // Load SplatLike C which contains a constVal. It simply returns 4 fp32
  // constVal.
  SmallVector<Value> loadSplatLikeC(Value C, Location loc,
                                    ConversionPatternRewriter &rewriter) const {
    assert(isSplatLike(C));

    int numRes = getMmaInstrShape()[0] * getMmaInstrShape()[1] / 32;
    if (auto constv = llvm::dyn_cast<arith::ConstantOp>(C.getDefiningOp())) {
      if (auto attr = constv.getValue().dyn_cast<SplatElementsAttr>()) {
        Type elemType = attr.getElementType();
        if (elemType.isInteger(32)) {
          int v = attr.getSplatValue<int>();
          return SmallVector<Value>(numRes, i32_val(v));
        } else if (elemType.isInteger(8)) {
          int v = attr.getSplatValue<int8_t>();
          auto newv = rewriter.create<arith::ConstantOp>(
              loc, elemType, IntegerAttr::get(elemType, v));
          return SmallVector<Value>(numRes, newv);
        } else if (elemType.isF32()) {
          int v = attr.getSplatValue<float>();
          auto newv = rewriter.create<arith::ConstantOp>(
              loc, elemType, FloatAttr::get(elemType, v));
          return SmallVector<Value>(numRes, newv);
        }
      }
    }

    assert(false && "Not supported type.");
    return {};
  }

  void deduceMmaType(DotOp op) const { mmaType = getMmaType(op); }
  void deduceMmaType(Type operandTy) const {
    mmaType = getTensorCoreTypeFromOperand(operandTy);
  }

  // Get the M and N of mat instruction shape.
  static std::tuple<int, int> getMatShapeMN() {
    // According to DotOpConversionHelper::mmaMatShape, all the matrix shape's
    // M,N are {8,8}
    return {8, 8};
  }

  // Get the M and N of mma instruction shape.
  static std::tuple<int, int> getInstrShapeMN() {
    // According to DotOpConversionHelper::mmaInstrShape, all the M,N are {16,8}
    return {16, 8};
  }

  static std::tuple<int, int> getRepMN(const RankedTensorType &tensorTy) {
    auto mmaLayout = tensorTy.getEncoding().cast<MmaEncodingAttr>();
    auto wpt = mmaLayout.getWarpsPerCTA();

    int M = tensorTy.getShape()[0];
    int N = tensorTy.getShape()[1];
    auto [instrM, instrN] = getInstrShapeMN();
    int repM = std::max<int>(M / (wpt[0] * instrM), 1);
    int repN = std::max<int>(N / (wpt[1] * instrN), 1);
    return {repM, repN};
  }

  Type getShemPtrTy() const {
    switch (mmaType) {
    case TensorCoreType::FP32_FP16_FP16_FP32:
      return ptr_ty(type::f16Ty(ctx), 3);
    case TensorCoreType::FP32_BF16_BF16_FP32:
      return ptr_ty(type::bf16Ty(ctx), 3);
    case TensorCoreType::FP32_TF32_TF32_FP32:
      return ptr_ty(type::f32Ty(ctx), 3);
    case TensorCoreType::INT32_INT8_INT8_INT32:
      return ptr_ty(type::i8Ty(ctx), 3);
    default:
      llvm::report_fatal_error("mma16816 data type not supported");
    }
    return Type{};
  }

  // The type of a matrix that loaded by either a ldmatrix or composed lds.
  Type getMatType() const {
    Type fp32Ty = type::f32Ty(ctx);
    Type fp16x2Ty = vec_ty(type::f16Ty(ctx), 2);
    Type bf16x2Ty = vec_ty(type::bf16Ty(ctx), 2);
    // floating point types
    Type fp16x2Pack4Ty =
        LLVM::LLVMStructType::getLiteral(ctx, SmallVector<Type>(4, fp16x2Ty));
    Type bf16x2Pack4Ty =
        LLVM::LLVMStructType::getLiteral(ctx, SmallVector<Type>(4, bf16x2Ty));
    Type fp32Pack4Ty =
        LLVM::LLVMStructType::getLiteral(ctx, SmallVector<Type>(4, fp32Ty));
    // integer types
    Type i8x4Ty = vec_ty(type::i8Ty(ctx), 4);
    Type i8x4Pack4Ty =
        LLVM::LLVMStructType::getLiteral(ctx, SmallVector<Type>(4, i8x4Ty));
    Type i32Pack4Ty = LLVM::LLVMStructType::getLiteral(
        ctx, SmallVector<Type>(4, type::i32Ty(ctx)));

    switch (mmaType) {
    case TensorCoreType::FP32_FP16_FP16_FP32:
      return fp16x2Pack4Ty;
    case TensorCoreType::FP32_BF16_BF16_FP32:
      return bf16x2Pack4Ty;
    case TensorCoreType::FP32_TF32_TF32_FP32:
      return fp32Pack4Ty;
    case TensorCoreType::INT32_INT8_INT8_INT32:
      return i8x4Pack4Ty;
    default:
      llvm::report_fatal_error("Unsupported mma type found");
    }

    return Type{};
  }

  Type getLoadElemTy() {
    switch (mmaType) {
    case TensorCoreType::FP32_FP16_FP16_FP32:
      return vec_ty(type::f16Ty(ctx), 2);
    case TensorCoreType::FP32_BF16_BF16_FP32:
      return vec_ty(type::bf16Ty(ctx), 2);
    case TensorCoreType::FP32_TF32_TF32_FP32:
      return type::f32Ty(ctx);
    case TensorCoreType::INT32_INT8_INT8_INT32:
      return type::i32Ty(ctx);
    default:
      llvm::report_fatal_error("Unsupported mma type found");
    }

    return Type{};
  }

  Type getMmaRetType() const {
    Type fp32Ty = type::f32Ty(ctx);
    Type i32Ty = type::i32Ty(ctx);
    Type fp32x4Ty =
        LLVM::LLVMStructType::getLiteral(ctx, SmallVector<Type>(4, fp32Ty));
    Type i32x4Ty =
        LLVM::LLVMStructType::getLiteral(ctx, SmallVector<Type>(4, i32Ty));
    switch (mmaType) {
    case TensorCoreType::FP32_FP16_FP16_FP32:
      return fp32x4Ty;
    case TensorCoreType::FP32_BF16_BF16_FP32:
      return fp32x4Ty;
    case TensorCoreType::FP32_TF32_TF32_FP32:
      return fp32x4Ty;
    case TensorCoreType::INT32_INT8_INT8_INT32:
      return i32x4Ty;
    default:
      llvm::report_fatal_error("Unsupported mma type found");
    }

    return Type{};
  }

  ArrayRef<int> getMmaInstrShape() const {
    assert(mmaType != TensorCoreType::NOT_APPLICABLE &&
           "Unknown mma type found.");
    return mmaInstrShape.at(mmaType);
  }

  static ArrayRef<int> getMmaInstrShape(TensorCoreType tensorCoreType) {
    assert(tensorCoreType != TensorCoreType::NOT_APPLICABLE &&
           "Unknown mma type found.");
    return mmaInstrShape.at(tensorCoreType);
  }

  ArrayRef<int> getMmaMatShape() const {
    assert(mmaType != TensorCoreType::NOT_APPLICABLE &&
           "Unknown mma type found.");
    return mmaMatShape.at(mmaType);
  }

  // Deduce the TensorCoreType from either $a or $b's type.
  static TensorCoreType getTensorCoreTypeFromOperand(Type operandTy) {
    auto tensorTy = operandTy.cast<RankedTensorType>();
    auto elemTy = tensorTy.getElementType();
    if (elemTy.isF16())
      return TensorCoreType::FP32_FP16_FP16_FP32;
    if (elemTy.isF32())
      return TensorCoreType::FP32_TF32_TF32_FP32;
    if (elemTy.isBF16())
      return TensorCoreType::FP32_BF16_BF16_FP32;
    if (elemTy.isInteger(8))
      return TensorCoreType::INT32_INT8_INT8_INT32;
    return TensorCoreType::NOT_APPLICABLE;
  }

  int getVec() const {
    assert(mmaType != TensorCoreType::NOT_APPLICABLE &&
           "Unknown mma type found.");
    return mmaInstrVec.at(mmaType);
  }

  StringRef getMmaInstr() const {
    assert(mmaType != TensorCoreType::NOT_APPLICABLE &&
           "Unknown mma type found.");
    return mmaInstrPtx.at(mmaType);
  }

  static TensorCoreType getMmaType(triton::DotOp op) {
    Value A = op.a();
    Value B = op.b();
    auto aTy = A.getType().cast<RankedTensorType>();
    auto bTy = B.getType().cast<RankedTensorType>();
    // d = a*b + c
    auto dTy = op.d().getType().cast<RankedTensorType>();
    auto mmaLayout = dTy.getEncoding().cast<MmaEncodingAttr>();

    if (dTy.getElementType().isF32()) {
      if (aTy.getElementType().isF16() && bTy.getElementType().isF16())
        return TensorCoreType::FP32_FP16_FP16_FP32;
      if (aTy.getElementType().isBF16() && bTy.getElementType().isBF16())
        return TensorCoreType::FP32_BF16_BF16_FP32;
      if (aTy.getElementType().isF32() && bTy.getElementType().isF32() &&
          op.allowTF32())
        return TensorCoreType::FP32_TF32_TF32_FP32;
    } else if (dTy.getElementType().isInteger(32)) {
      if (aTy.getElementType().isInteger(8) &&
          bTy.getElementType().isInteger(8))
        return TensorCoreType::INT32_INT8_INT8_INT32;
    }

    return TensorCoreType::NOT_APPLICABLE;
  }

private:
  mutable TensorCoreType mmaType{TensorCoreType::NOT_APPLICABLE};

  // Used on nvidia GPUs mma layout .version == 2
  // Refer to
  // https://docs.nvidia.com/cuda/parallel-thread-execution/index.html#warp-level-matrix-storage
  // for more details.
  inline static const std::map<TensorCoreType, llvm::SmallVector<int>>
      mmaInstrShape = {
          {TensorCoreType::FP32_FP16_FP16_FP32, {16, 8, 16}},
          {TensorCoreType::FP32_BF16_BF16_FP32, {16, 8, 16}},
          {TensorCoreType::FP32_TF32_TF32_FP32, {16, 8, 8}},

          {TensorCoreType::INT32_INT1_INT1_INT32, {16, 8, 256}},
          {TensorCoreType::INT32_INT4_INT4_INT32, {16, 8, 64}},
          {TensorCoreType::INT32_INT8_INT8_INT32, {16, 8, 32}},
  };

  // shape of matrices loaded by ldmatrix (m-n-k, for mxk & kxn matrices)
  // Refer to
  // https://docs.nvidia.com/cuda/parallel-thread-execution/index.html#warp-level-matrix-instructions-ldmatrix
  // for more details.
  inline static const std::map<TensorCoreType, llvm::SmallVector<int>>
      mmaMatShape = {
          {TensorCoreType::FP32_FP16_FP16_FP32, {8, 8, 8}},
          {TensorCoreType::FP32_BF16_BF16_FP32, {8, 8, 8}},
          {TensorCoreType::FP32_TF32_TF32_FP32, {8, 8, 4}},

          {TensorCoreType::INT32_INT1_INT1_INT32, {8, 8, 64}},
          {TensorCoreType::INT32_INT4_INT4_INT32, {8, 8, 32}},
          {TensorCoreType::INT32_INT8_INT8_INT32, {8, 8, 16}},
  };

  // Supported mma instruction in PTX.
  // Refer to
  // https://docs.nvidia.com/cuda/parallel-thread-execution/index.html#warp-level-matrix-instructions-for-mma
  // for more details.
  inline static const std::map<TensorCoreType, std::string> mmaInstrPtx = {
      {TensorCoreType::FP32_FP16_FP16_FP32,
       "mma.sync.aligned.m16n8k16.row.col.f32.f16.f16.f32"},
      {TensorCoreType::FP32_BF16_BF16_FP32,
       "mma.sync.aligned.m16n8k16.row.col.f32.bf16.bf16.f32"},
      {TensorCoreType::FP32_TF32_TF32_FP32,
       "mma.sync.aligned.m16n8k8.row.col.f32.tf32.tf32.f32"},

      {TensorCoreType::INT32_INT1_INT1_INT32,
       "mma.sync.aligned.m16n8k256.row.col.s32.b1.b1.s32.xor.popc"},
      {TensorCoreType::INT32_INT4_INT4_INT32,
       "mma.sync.aligned.m16n8k64.row.col.satfinite.s32.s4.s4.s32"},
      {TensorCoreType::INT32_INT8_INT8_INT32,
       "mma.sync.aligned.m16n8k32.row.col.satfinite.s32.s8.s8.s32"},
  };

  // vector length per ldmatrix (16*8/elelment_size_in_bits)
  inline static const std::map<TensorCoreType, uint8_t> mmaInstrVec = {
      {TensorCoreType::FP32_FP16_FP16_FP32, 8},
      {TensorCoreType::FP32_BF16_BF16_FP32, 8},
      {TensorCoreType::FP32_TF32_TF32_FP32, 4},

      {TensorCoreType::INT32_INT1_INT1_INT32, 128},
      {TensorCoreType::INT32_INT4_INT4_INT32, 32},
      {TensorCoreType::INT32_INT8_INT8_INT32, 16},
  };
};

// This class helps to adapt the existing DotOpConversion to the latest
// DotOpOperand layout design. It decouples the exising implementation to two
// parts:
// 1. loading the specific operand matrix(for $a, $b, $c) from smem
// 2. passing the loaded value and perform the mma codegen
struct MMA16816ConversionHelper {
  MmaEncodingAttr mmaLayout;
  ArrayRef<unsigned int> wpt;

  Value thread, lane, warp, warpMN, warpN, warpM;

  DotOpConversionHelper helper;
  ConversionPatternRewriter &rewriter;
  TypeConverter *typeConverter;
  Location loc;
  MLIRContext *ctx{};

  using ValueTable = std::map<std::pair<unsigned, unsigned>, Value>;

  MMA16816ConversionHelper(MmaEncodingAttr mmaLayout, Value thread,
                           ConversionPatternRewriter &rewriter,
                           TypeConverter *typeConverter, Location loc)
      : mmaLayout(mmaLayout), helper(mmaLayout), rewriter(rewriter),
        typeConverter(typeConverter), loc(loc), ctx(mmaLayout.getContext()),
        thread(thread) {
    wpt = mmaLayout.getWarpsPerCTA();

    Value _32 = i32_val(32);
    lane = urem(thread, _32);
    warp = udiv(thread, _32);
    warpMN = udiv(warp, i32_val(wpt[0]));
    warpM = urem(warp, i32_val(wpt[0]));
    warpN = urem(warpMN, i32_val(wpt[1]));
  }

  // Get the mmaInstrShape from either $a or $b.
  std::tuple<int, int, int> getMmaInstrShape(Type operand) const {
    helper.deduceMmaType(operand);
    auto mmaInstrShape = helper.getMmaInstrShape();
    int mmaInstrM = mmaInstrShape[0];
    int mmaInstrN = mmaInstrShape[1];
    int mmaInstrK = mmaInstrShape[2];
    return std::make_tuple(mmaInstrM, mmaInstrN, mmaInstrK);
  }

  std::tuple<int, int, int> getMmaMatShape(Type operand) const {
    helper.deduceMmaType(operand);
    auto matShape = helper.getMmaMatShape();
    int matShapeM = matShape[0];
    int matShapeN = matShape[1];
    int matShapeK = matShape[2];
    return std::make_tuple(matShapeM, matShapeN, matShapeK);
  }

  // \param operand is either $a or $b's type.
  inline int getNumRepM(Type operand, int M) const {
    return getNumRepM(operand, M, wpt[0]);
  }

  // \param operand is either $a or $b's type.
  inline int getNumRepN(Type operand, int N) const {
    return getNumRepN(operand, N, wpt[1]);
  }

  // \param operand is either $a or $b's type.
  inline int getNumRepK(Type operand, int K) const {
    return getNumRepK_(operand, K);
  }

  static int getNumRepM(Type operand, int M, int wpt) {
    auto tensorCoreType =
        DotOpConversionHelper::getTensorCoreTypeFromOperand(operand);
    int mmaInstrM = DotOpConversionHelper::getMmaInstrShape(tensorCoreType)[0];
    return std::max<int>(M / (wpt * mmaInstrM), 1);
  }

  static int getNumRepN(Type operand, int N, int wpt) {
    auto tensorCoreType =
        DotOpConversionHelper::getTensorCoreTypeFromOperand(operand);
    int mmaInstrN = DotOpConversionHelper::getMmaInstrShape(tensorCoreType)[1];
    return std::max<int>(N / (wpt * mmaInstrN), 1);
  }

  static int getNumRepK_(Type operand, int K) {
    auto tensorCoreType =
        DotOpConversionHelper::getTensorCoreTypeFromOperand(operand);
    int mmaInstrK = DotOpConversionHelper::getMmaInstrShape(tensorCoreType)[2];
    return std::max<int>(K / mmaInstrK, 1);
  }

  // Get number of elements per thread for $a operand.
  static size_t getANumElemsPerThread(RankedTensorType operand,
                                      ArrayRef<unsigned> wpt) {
    auto shape = operand.getShape();
    int repM = getNumRepM(operand, shape[0], wpt[0]);
    int repK = getNumRepK_(operand, shape[1]);
    return 4 * repM * repK;
  }

  // Get number of elements per thread for $b operand.
  static size_t getBNumElemsPerThread(RankedTensorType operand,
                                      ArrayRef<unsigned> wpt) {
    auto shape = operand.getShape();
    int repK = getNumRepK_(operand, shape[0]);
    int repN = getNumRepN(operand, shape[1], wpt[1]);
    return 4 * std::max(repN / 2, 1) * repK;
  }

  // Loading $a from smem to registers, returns a LLVM::Struct.
  Value loadA(Value tensor, Value llTensor) const {
    auto aTensorTy = tensor.getType().cast<RankedTensorType>();
    auto shape = aTensorTy.getShape();

    ValueTable ha;
    std::function<void(int, int)> loadFn;
    auto [matShapeM, matShapeN, matShapeK] = getMmaMatShape(aTensorTy);
    auto [mmaInstrM, mmaInstrN, mmaInstrK] = getMmaInstrShape(aTensorTy);
    int numRepM = getNumRepM(aTensorTy, shape[0]);
    int numRepK = getNumRepK(aTensorTy, shape[1]);

    if (aTensorTy.getEncoding().isa<SharedEncodingAttr>()) {
      // load from smem
      loadFn = getLoadMatrixFn(
          tensor, llTensor, mmaLayout, mmaLayout.getWarpsPerCTA()[0] /*wpt*/,
          1 /*kOrder*/, {mmaInstrM, mmaInstrK} /*instrShpae*/,
          {matShapeM, matShapeK} /*matShape*/, warpM /*warpId*/, ha /*vals*/);
    } else if (aTensorTy.getEncoding().isa<BlockedEncodingAttr>()) {
      // load from registers, used in gemm fuse
      // TODO(Superjomn) Port the logic.
      assert(false && "Loading A from register is not supported yet.");
    } else {
      assert(false && "A's layout is not supported.");
    }

    // step1. Perform loading.
    for (unsigned m = 0; m < numRepM; ++m)
      for (unsigned k = 0; k < numRepK; ++k)
        loadFn(2 * m, 2 * k);

    // step2. Format the values to LLVM::Struct to passing to mma codegen.
    Value result = composeValuesToDotOperandLayoutStruct(ha, numRepM, numRepK);
    return result;
  }

  // Loading $b from smem to registers, returns a LLVM::Struct.
  Value loadB(Value tensor, Value llTensor) {
    ValueTable hb;
    auto tensorTy = tensor.getType().cast<RankedTensorType>();
    auto shape = tensorTy.getShape();
    auto [matShapeM, matShapeN, matShapeK] = getMmaMatShape(tensorTy);
    auto [mmaInstrM, mmaInstrN, mmaInstrK] = getMmaInstrShape(tensorTy);
    int numRepK = getNumRepK(tensorTy, shape[0]);
    int numRepN = getNumRepN(tensorTy, shape[1]);

    auto loadFn = getLoadMatrixFn(
        tensor, llTensor, mmaLayout, mmaLayout.getWarpsPerCTA()[1] /*wpt*/,
        0 /*kOrder*/, {mmaInstrK, mmaInstrN} /*instrShpae*/,
        {matShapeK, matShapeN} /*matShape*/, warpN /*warpId*/, hb /*vals*/);

    for (unsigned n = 0; n < std::max(numRepN / 2, 1); ++n) {
      for (unsigned k = 0; k < numRepK; ++k)
        loadFn(2 * n, 2 * k);
    }

    Value result = composeValuesToDotOperandLayoutStruct(
        hb, std::max(numRepN / 2, 1), numRepK);
    return result;
  }

  // Loading $c to registers, returns a Value.
  Value loadC(Value tensor, Value llTensor) const {
    auto tensorTy = tensor.getType().cast<RankedTensorType>();
    auto [repM, repN] = DotOpConversionHelper::getRepMN(tensorTy);
    size_t fcSize = 4 * repM * repN;

    assert(tensorTy.getEncoding().isa<MmaEncodingAttr>() &&
           "Currently, we only support $c with a mma layout.");
    // Load a normal C tensor with mma layout, that should be a
    // LLVM::struct with fcSize elements.
    auto structTy = llTensor.getType().cast<LLVM::LLVMStructType>();
    assert(structTy.getBody().size() == fcSize &&
           "DotOp's $c operand should pass the same number of values as $d in "
           "mma layout.");
    return llTensor;
  }

  // Conduct the Dot conversion.
  // \param a, \param b, \param c and \param d are DotOp operands.
  // \param loadedA, \param loadedB, \param loadedC, all of them are result of
  // loading.
  LogicalResult convertDot(Value a, Value b, Value c, Value d, Value loadedA,
                           Value loadedB, Value loadedC, DotOp op,
                           DotOpAdaptor adaptor) const {
    helper.deduceMmaType(op);

    auto aTensorTy = a.getType().cast<RankedTensorType>();
    auto bTensorTy = b.getType().cast<RankedTensorType>();
    auto cTensorTy = c.getType().cast<RankedTensorType>();
    auto dTensorTy = d.getType().cast<RankedTensorType>();

    auto aShape = aTensorTy.getShape();
    auto dShape = dTensorTy.getShape();

    int NK = aShape[1];
    // shape / shape_per_cta
    auto [matShapeM, matShapeN, matShapeK] = getMmaMatShape(aTensorTy);
    auto [mmaInstrM, mmaInstrN, mmaInstrK] = getMmaInstrShape(aTensorTy);
    int numRepM = getNumRepM(aTensorTy, dShape[0]);
    int numRepN = getNumRepN(aTensorTy, dShape[1]);
    int numRepK = getNumRepK(aTensorTy, aShape[1]);

    ValueTable ha =
        getValuesFromDotOperandLayoutStruct(loadedA, numRepM, numRepK);
    ValueTable hb = getValuesFromDotOperandLayoutStruct(
        loadedB, std::max(numRepN / 2, 1), numRepK);
    auto fc = ConvertTritonGPUOpToLLVMPatternBase::getElementsFromStruct(
        loc, loadedC, rewriter);

    auto callMma = [&](unsigned m, unsigned n, unsigned k) {
      unsigned colsPerThread = numRepN * 2;
      PTXBuilder builder;
      auto &mma = *builder.create(helper.getMmaInstr().str());
      auto retArgs = builder.newListOperand(4, "=r");
      auto aArgs = builder.newListOperand({
          {ha[{m, k}], "r"},
          {ha[{m + 1, k}], "r"},
          {ha[{m, k + 1}], "r"},
          {ha[{m + 1, k + 1}], "r"},
      });
      auto bArgs =
          builder.newListOperand({{hb[{n, k}], "r"}, {hb[{n, k + 1}], "r"}});
      auto cArgs = builder.newListOperand();
      for (int i = 0; i < 4; ++i) {
        cArgs->listAppend(builder.newOperand(fc[m * colsPerThread + 4 * n + i],
                                             std::to_string(i)));
        // reuse the output registers
      }
      mma(retArgs, aArgs, bArgs, cArgs);
      Value mmaOut = builder.launch(rewriter, loc, helper.getMmaRetType());

      auto getIntAttr = [&](int v) {
        return ArrayAttr::get(ctx, {IntegerAttr::get(i32_ty, v)});
      };

      for (int i = 0; i < 4; i++)
        fc[m * colsPerThread + 4 * n + i] =
            extract_val(type::f32Ty(ctx), mmaOut, getIntAttr(i));
    };

    for (unsigned k = 0; k < numRepK; ++k)
      for (unsigned m = 0; m < numRepM; ++m)
        for (unsigned n = 0; n < numRepN; ++n)
          callMma(2 * m, n, 2 * k);

    // NOTE, the barrier here is a temporary trick making the gemm with a
    // k-forloop pass the precision test, or it will fail.
    // TODO[Superjomn]: Fix with a more general and performance-friendly way.
    barrier;

    // replace with new packed result
    Type structTy = LLVM::LLVMStructType::getLiteral(
        ctx, SmallVector<Type>(fc.size(), type::f32Ty(ctx)));
    Value res = getStructFromElements(loc, fc, rewriter, structTy);
    rewriter.replaceOp(op, res);

    return success();
  }

private:
  std::function<void(int, int)>
  getLoadMatrixFn(Value tensor, Value llTensor, MmaEncodingAttr mmaLayout,
                  int wpt, int kOrder, ArrayRef<int> instrShape,
                  ArrayRef<int> matShape, Value warpId,
                  ValueTable &vals) const {
    auto tensorTy = tensor.getType().cast<RankedTensorType>();
    // We assumes that the input operand of Dot should be from shared layout.
    // TODO(Superjomn) Consider other layouts if needed later.
    auto sharedLayout = tensorTy.getEncoding().cast<SharedEncodingAttr>();
    const int perPhase = sharedLayout.getPerPhase();
    const int maxPhase = sharedLayout.getMaxPhase();
    const int elemBytes = tensorTy.getElementTypeBitWidth() / 8;
    auto order = sharedLayout.getOrder();

    bool needTrans = kOrder != order[0];

    // the original register_lds2, but discard the prefetch logic.
    auto ld2 = [](ValueTable &vals, int mn, int k, Value val) {
      vals[{mn, k}] = val;
    };

    // (a, b) is the coordinate.
    auto load = [=, &vals, &ld2](int a, int b) {
      MMA16816SmemLoader loader(wpt, sharedLayout.getOrder(), kOrder,
                                tensorTy.getShape() /*tileShape*/, instrShape,
                                matShape, perPhase, maxPhase, elemBytes,
                                rewriter, typeConverter, loc);
      SmallVector<Value> offs = loader.computeOffsets(warpId, lane);

      const int numPtrs = loader.getNumPtr();

      SmallVector<Value> ptrs(numPtrs);

      Type smemPtrTy = helper.getShemPtrTy();
      for (int i = 0; i < numPtrs; ++i) {
        ptrs[i] =
            bitcast(smemPtrTy, gep(smemPtrTy, llTensor, ValueRange({offs[i]})));
      }

      auto [ha0, ha1, ha2, ha3] = loader.loadX4(
          (kOrder == 1) ? a : b /*mat0*/, (kOrder == 1) ? b : a /*mat1*/, offs,
          ptrs, helper.getMatType(), helper.getShemPtrTy());
      if (!needTrans) {
        ld2(vals, a, b, ha0);
        ld2(vals, a + 1, b, ha1);
        ld2(vals, a, b + 1, ha2);
        ld2(vals, a + 1, b + 1, ha3);
      } else {
        ld2(vals, a, b, ha0);
        ld2(vals, a + 1, b, ha2);
        ld2(vals, a, b + 1, ha1);
        ld2(vals, a + 1, b + 1, ha3);
      }
    };

    return load;
  }

  // Compose a map of Values to a LLVM::Struct.
  // The layout is a list of Value with coordinate of (i,j), the order is as
  // the follows:
  // [
  //  (0,0), (0,1), (1,0), (1,1), # i=0, j=0
  //  (0,2), (0,3), (1,2), (1,3), # i=0, j=1
  //  (0,4), (0,5), (1,4), (1,5), # i=0, j=2
  //  ...
  //  (2,0), (2,1), (3,0), (3,1), # i=1, j=0
  //  (2,2), (2,3), (3,2), (3,3), # i=1, j=1
  //  (2,4), (2,5), (2,4), (2,5), # i=1, j=2
  //  ...
  // ]
  // i \in [0, n0) and j \in [0, n1)
  // There should be \param n0 * \param n1 elements in the output Struct.
  Value composeValuesToDotOperandLayoutStruct(const ValueTable &vals, int n0,
                                              int n1) const {
    std::vector<Value> elems;
    for (unsigned m = 0; m < n0; ++m)
      for (unsigned k = 0; k < n1; ++k) {
        elems.push_back(vals.at({2 * m, 2 * k}));
        elems.push_back(vals.at({2 * m, 2 * k + 1}));
        elems.push_back(vals.at({2 * m + 1, 2 * k}));
        elems.push_back(vals.at({2 * m + 1, 2 * k + 1}));
      }

    assert(!elems.empty());

    Type fp16Ty = type::f16Ty(ctx);
    Type fp16x2Ty = vec_ty(fp16Ty, 2);
    Type structTy = LLVM::LLVMStructType::getLiteral(
        ctx, SmallVector<Type>(elems.size(), fp16x2Ty));
    auto result = getStructFromElements(loc, elems, rewriter, structTy);
    return result;
  }

  ValueTable getValuesFromDotOperandLayoutStruct(Value value, int n0,
                                                 int n1) const {
    auto elems = ConvertTritonGPUOpToLLVMPatternBase::getElementsFromStruct(
        loc, value, rewriter);

    int offset{};
    ValueTable vals;
    for (int i = 0; i < n0; i++) {
      for (int j = 0; j < n1; j++) {
        vals[{2 * i, 2 * j}] = elems[offset++];
        vals[{2 * i, 2 * j + 1}] = elems[offset++];
        vals[{2 * i + 1, 2 * j}] = elems[offset++];
        vals[{2 * i + 1, 2 * j + 1}] = elems[offset++];
      }
    }
    return vals;
  }
};

LogicalResult ConvertLayoutOpConversion::lowerSharedToDotOperand(
    triton::gpu::ConvertLayoutOp op, OpAdaptor adaptor,
    ConversionPatternRewriter &rewriter) const {
  auto loc = op.getLoc();
  Value src = op.src();
  Value dst = op.result();
  auto srcTensorTy = src.getType().cast<RankedTensorType>();
  auto dstTensorTy = dst.getType().cast<RankedTensorType>();

  auto sharedLayout = srcTensorTy.getEncoding().cast<SharedEncodingAttr>();
  auto dotOperandLayout =
      dstTensorTy.getEncoding().cast<DotOperandEncodingAttr>();
  MmaEncodingAttr mmaLayout =
      dotOperandLayout.getParent().dyn_cast_or_null<MmaEncodingAttr>();
  assert(mmaLayout);

  MMA16816ConversionHelper mmaHelper(mmaLayout, getThreadId(rewriter, loc),
                                     rewriter, getTypeConverter(), op.getLoc());

  Value res;
  if (dotOperandLayout.getOpIdx() == 0) {
    // operand $a
    res = mmaHelper.loadA(src, adaptor.src());
  } else if (dotOperandLayout.getOpIdx() == 1) {
    // operand $b
    res = mmaHelper.loadB(src, adaptor.src());
  }

  rewriter.replaceOp(op, res);
  return success();
}

LogicalResult
DotOpConversion::convertMMA16816(triton::DotOp op, OpAdaptor adaptor,
                                 ConversionPatternRewriter &rewriter) const {
  auto loc = op.getLoc();
  auto mmaLayout = op.getResult()
                       .getType()
                       .cast<RankedTensorType>()
                       .getEncoding()
                       .cast<MmaEncodingAttr>();
  MMA16816ConversionHelper mmaHelper(mmaLayout, getThreadId(rewriter, loc),
                                     rewriter, getTypeConverter(), loc);

  Value A = op.a();
  Value B = op.b();
  Value C = op.c();
  auto ATensorTy = A.getType().cast<RankedTensorType>();
  auto BTensorTy = B.getType().cast<RankedTensorType>();

  Value loadedA, loadedB, loadedC;
  // We support two kinds of operand layouts: 1. both $a, $b are dot_operand
  // layout, 2. both of them are shared layout.
  if (ATensorTy.getEncoding().isa<DotOperandEncodingAttr>()) {
    assert(BTensorTy.getEncoding().isa<DotOperandEncodingAttr>() &&
           "Both $a and %b should be DotOperand layout.");
    loadedA = adaptor.a();
    loadedB = adaptor.b();
  } else {
    loadedA = mmaHelper.loadA(op.a(), adaptor.a());
    loadedB = mmaHelper.loadB(op.b(), adaptor.b());
  }

  loadedC = mmaHelper.loadC(op.c(), adaptor.c());

  return mmaHelper.convertDot(A, B, C, op.d(), loadedA, loadedB, loadedC, op,
                              adaptor);
}

/// ====================== mma codegen end ============================

Value convertSplatLikeOpWithMmaLayout(const MmaEncodingAttr &layout,
                                      Type resType, Type elemType,
                                      Value constVal,
                                      TypeConverter *typeConverter,
                                      ConversionPatternRewriter &rewriter,
                                      Location loc) {
  if (layout.getVersion() == 2) {
    auto tensorTy = resType.cast<RankedTensorType>();
    auto [repM, repN] = DotOpConversionHelper::getRepMN(tensorTy);
    size_t fcSize = 4 * repM * repN;

    auto structTy = LLVM::LLVMStructType::getLiteral(
        rewriter.getContext(), SmallVector<Type>(fcSize, elemType));
    return getStructFromElements(loc, SmallVector<Value>(fcSize, constVal),
                                 rewriter, structTy);
  }

  assert(false && "Unsupported mma layout found");
}

class TritonGPUToLLVMTypeConverter : public LLVMTypeConverter {
public:
  using TypeConverter::convertType;

  TritonGPUToLLVMTypeConverter(MLIRContext *ctx, LowerToLLVMOptions &option,
                               const DataLayoutAnalysis *analysis = nullptr)
      : LLVMTypeConverter(ctx, option, analysis) {
    addConversion([&](triton::PointerType type) -> llvm::Optional<Type> {
      return convertTritonPointerType(type);
    });
    addConversion([&](RankedTensorType type) -> llvm::Optional<Type> {
      return convertTritonTensorType(type);
    });
    // internally store bfloat16 as int16
    addConversion([&](BFloat16Type type) -> llvm::Optional<Type> {
      return IntegerType::get(type.getContext(), 16);
    });
  }

  Type convertTritonPointerType(triton::PointerType type) {
    return LLVM::LLVMPointerType::get(type.getPointeeType(),
                                      type.getAddressSpace());
  }

  llvm::Optional<Type> convertTritonTensorType(RankedTensorType type) {
    auto ctx = type.getContext();
    Attribute layout = type.getEncoding();
    if (layout &&
        (layout.isa<BlockedEncodingAttr>() || layout.isa<SliceEncodingAttr>() ||
         layout.isa<MmaEncodingAttr>())) {
      unsigned numElementsPerThread =
          getElemsPerThread(layout, type.getShape());
      SmallVector<Type, 4> types(numElementsPerThread,
                                 convertType(type.getElementType()));
      return LLVM::LLVMStructType::getLiteral(ctx, types);
    } else if (auto shared_layout =
                   layout.dyn_cast_or_null<SharedEncodingAttr>()) {
      return LLVM::LLVMPointerType::get(convertType(type.getElementType()), 3);
    } else if (auto mmaLayout = layout.dyn_cast_or_null<MmaEncodingAttr>()) {
      if (mmaLayout.getVersion() == 2) {
        auto [repM, repN] = DotOpConversionHelper::getRepMN(type);
        size_t fcSize = 4 * repM * repN;
        return LLVM::LLVMStructType::getLiteral(
            ctx, SmallVector<Type>(fcSize, type.getElementType()));
      }

      llvm::errs()
          << "Unexpected mma layout detected in TritonToLLVMTypeConverter";
      return llvm::None;

    } else if (auto dot_op_layout =
                   layout.dyn_cast_or_null<DotOperandEncodingAttr>()) {
      auto mmaLayout = dot_op_layout.getParent().cast<MmaEncodingAttr>();
      if (mmaLayout.getVersion() == 2) {
        auto wpt = mmaLayout.getWarpsPerCTA();
        Type elemTy = type.getElementType();

        if (dot_op_layout.getOpIdx() == 0) { // $a
          int elems =
              MMA16816ConversionHelper::getANumElemsPerThread(type, wpt);
          Type x2Ty = vec_ty(elemTy, 2);
          return LLVM::LLVMStructType::getLiteral(
              ctx, SmallVector<Type>(elems, x2Ty));
        }
        if (dot_op_layout.getOpIdx() == 1) { // $b
          int elems =
              MMA16816ConversionHelper::getBNumElemsPerThread(type, wpt);
          Type x2Ty = vec_ty(elemTy, 2);
          return LLVM::LLVMStructType::getLiteral(
              ctx, SmallVector<Type>(elems, x2Ty));
        }
      }

      llvm::errs() << "Unexpected dot operand layout detected in "
                      "TritonToLLVMTypeConverter";
      return llvm::None;
    }

    return llvm::None;
  }
};

struct AsyncWaitOpConversion
    : public ConvertTritonGPUOpToLLVMPattern<triton::gpu::AsyncWaitOp> {
  using ConvertTritonGPUOpToLLVMPattern<
      triton::gpu::AsyncWaitOp>::ConvertTritonGPUOpToLLVMPattern;

  LogicalResult
  matchAndRewrite(triton::gpu::AsyncWaitOp op, OpAdaptor adaptor,
                  ConversionPatternRewriter &rewriter) const override {
    PTXBuilder ptxBuilder;
    auto &asyncWaitOp = *ptxBuilder.create<PTXCpAsyncWaitGroupInstr>();
    auto num = op->getAttrOfType<IntegerAttr>("num").getInt();
    asyncWaitOp(ptxBuilder.newConstantOperand(num));

    auto ctx = op.getContext();
    auto loc = op.getLoc();
    auto voidTy = LLVM::LLVMVoidType::get(ctx);
    auto ret = ptxBuilder.launch(rewriter, loc, voidTy);

    // Safe to remove the op since it doesn't have any return value.
    rewriter.eraseOp(op);
    return success();
  }
};

struct InsertSliceAsyncOpConversion
    : public ConvertTritonGPUOpToLLVMPattern<triton::gpu::InsertSliceAsyncOp>,
      public LoadStoreConversionBase {
  using ConvertTritonGPUOpToLLVMPattern<
      triton::gpu::InsertSliceAsyncOp>::ConvertTritonGPUOpToLLVMPattern;

  InsertSliceAsyncOpConversion(LLVMTypeConverter &converter,
                               const Allocation *allocation, Value smem,
                               AxisInfoAnalysis &axisAnalysisPass,
                               PatternBenefit benefit)
      : ConvertTritonGPUOpToLLVMPattern<triton::gpu::InsertSliceAsyncOp>(
            converter, allocation, smem, benefit),
        LoadStoreConversionBase(axisAnalysisPass) {}

  LogicalResult
  matchAndRewrite(triton::gpu::InsertSliceAsyncOp op, OpAdaptor adaptor,
                  ConversionPatternRewriter &rewriter) const override {
    // insert_slice_async %src, %dst, %index, %mask, %other
    auto loc = op.getLoc();
    Value src = op.src();
    Value dst = op.dst();
    Value res = op.result();
    Value mask = op.mask();
    Value other = op.other();
    assert(allocation->getBufferId(res) == Allocation::InvalidBufferId &&
           "Only support in-place insert_slice_async for now");

    auto srcTy = src.getType().cast<RankedTensorType>();
    auto resTy = dst.getType().cast<RankedTensorType>();
    auto resElemTy = resTy.getElementType();
    auto srcBlockedLayout = srcTy.getEncoding().cast<BlockedEncodingAttr>();
    auto resSharedLayout = resTy.getEncoding().cast<SharedEncodingAttr>();
    auto srcShape = srcTy.getShape();
    assert(srcShape.size() == 2 &&
           "insert_slice_async: Unexpected rank of %src");

    Value llDst = adaptor.dst();
    Value llSrc = adaptor.src();
    Value llMask = adaptor.mask();
    Value llOther = adaptor.other();
    Value llIndex = adaptor.index();

    // %src
    auto srcElems = getLLVMElems(src, llSrc, srcBlockedLayout, rewriter, loc);

    // %dst
    auto axis = op->getAttrOfType<IntegerAttr>("axis").getInt();
    assert(axis == 0 && "insert_slice_async: Only axis=0 is supported for now");
    auto dstBase = createIndexAttrConstant(rewriter, loc,
                                           getTypeConverter()->getIndexType(),
                                           product<int64_t>(resTy.getShape()));
    Value offset = mul(llIndex, dstBase);
    auto dstPtrTy = LLVM::LLVMPointerType::get(
        getTypeConverter()->convertType(resTy.getElementType()), 3);
    Value dstPtrBase = gep(dstPtrTy, llDst, offset);

    // %mask
    SmallVector<Value> maskElems;
    if (llMask) {
      maskElems = getLLVMElems(mask, llMask, srcBlockedLayout, rewriter, loc);
      assert(srcElems.size() == maskElems.size());
    }

    // %other
    SmallVector<Value> otherElems;
    if (llOther) {
      // TODO(Keren): support "other" tensor.
      // It's not necessary for now because the pipeline pass will skip
      // generating insert_slice_async if the load op has any "other" tensor.
      assert(false && "insert_slice_async: Other value not supported yet");
      otherElems =
          getLLVMElems(other, llOther, srcBlockedLayout, rewriter, loc);
      assert(srcElems.size() == otherElems.size());
    }

    unsigned inVec = getVectorizeSize(src, srcBlockedLayout);
    unsigned outVec = resSharedLayout.getVec();
    unsigned minVec = std::min(outVec, inVec);
    unsigned numElems = getElemsPerThread(srcBlockedLayout, srcShape);
    unsigned perPhase = resSharedLayout.getPerPhase();
    unsigned maxPhase = resSharedLayout.getMaxPhase();
    auto sizePerThread = srcBlockedLayout.getSizePerThread();
    auto threadsPerWarp = srcBlockedLayout.getThreadsPerWarp();
    auto warpsPerCTA = srcBlockedLayout.getWarpsPerCTA();
    auto threadsPerCTA = getThreadsPerCTA(srcBlockedLayout);

    auto inOrder = srcBlockedLayout.getOrder();
    auto outOrder = resSharedLayout.getOrder();
    // If perPhase * maxPhase > threadsPerCTA, we need to swizzle over
    // elements across phases. If perPhase * maxPhase == threadsPerCTA,
    // swizzle is not allowd
    auto numSwizzleRows = std::max<unsigned>(
        (perPhase * maxPhase) / threadsPerCTA[inOrder[1]], 1);
    // A sharedLayout encoding has a "vec" parameter.
    // On the column dimension, if inVec > outVec, it means we have to divide
    // single vector read into multiple ones
    auto numVecCols = std::max<unsigned>(inVec / outVec, 1);

    auto srcIndices = emitIndices(loc, rewriter, srcBlockedLayout, srcShape);
    // <<tileVecIdxRow, tileVecIdxCol>, TileOffset>
    DenseMap<std::pair<unsigned, unsigned>, Value> tileOffsetMap;
    for (unsigned elemIdx = 0; elemIdx < numElems; elemIdx += minVec) {
      // minVec = 2, inVec = 4, outVec = 2
      //   baseOffsetCol = 0   baseOffsetCol = 0
      //   tileVecIdxCol = 0   tileVecIdxCol = 1
      //                -/\-   -/\-
      //               [|x x| |x x| x x x x x]
      //               [|x x| |x x| x x x x x]
      // baseOffsetRow [|x x| |x x| x x x x x]
      //               [|x x| |x x| x x x x x]
      auto vecIdx = elemIdx / minVec;
      auto vecIdxCol = vecIdx % (sizePerThread[inOrder[0]] / minVec);
      auto vecIdxRow = vecIdx / (sizePerThread[inOrder[0]] / minVec);
      auto baseOffsetCol =
          vecIdxCol / numVecCols * numVecCols * threadsPerCTA[inOrder[0]];
      auto baseOffsetRow = vecIdxRow / numSwizzleRows * numSwizzleRows *
                           threadsPerCTA[inOrder[1]];
      auto baseOffset = (baseOffsetRow * srcShape[inOrder[0]] + baseOffsetCol);
      auto tileVecIdxCol = vecIdxCol % numVecCols;
      auto tileVecIdxRow = vecIdxRow % numSwizzleRows;

      if (!tileOffsetMap.count({tileVecIdxRow, tileVecIdxCol})) {
        // Swizzling
        // Since the swizzling index is related to outVec, and we know minVec
        // already, inVec doesn't matter
        //
        // (Numbers represent row indices)
        // Example1:
        // outVec = 2, inVec = 2, minVec = 2
        // outVec = 2, inVec = 4, minVec = 2
        //     | [1 2] [3 4]  ... [15 16] |
        //     | [3 4] [5 6]  ... [1 2]   |
        // Example2:
        // outVec = 4, inVec = 2, minVec = 2
        //     | [1 2 3 4] [5 6 7 8] ... [13 14 15 16] |
        //     | [5 6 7 8] [9 10 11 12] ... [1 2 3 4]  |
        auto srcIdx = srcIndices[tileVecIdxRow * sizePerThread[inOrder[0]]];
        Value phase = urem(udiv(srcIdx[inOrder[1]], i32_val(perPhase)),
                           i32_val(maxPhase));
        Value rowOffset =
            mul(srcIdx[inOrder[1]], i32_val(srcShape[inOrder[0]]));
        Value colOffset =
            add(srcIdx[inOrder[0]], i32_val(tileVecIdxCol * minVec));
        Value swizzleIdx = udiv(colOffset, i32_val(outVec));
        Value swizzleColOffset =
            add(mul(xor_(swizzleIdx, phase), i32_val(outVec)),
                urem(colOffset, i32_val(outVec)));
        Value tileOffset = add(rowOffset, swizzleColOffset);
        tileOffsetMap[{tileVecIdxRow, tileVecIdxCol}] =
            gep(dstPtrTy, dstPtrBase, tileOffset);
      }

      // 16 * 8 = 128bits
      auto maxBitWidth =
          std::max<unsigned>(128, resElemTy.getIntOrFloatBitWidth());
      auto vecBitWidth = resElemTy.getIntOrFloatBitWidth() * minVec;
      auto bitWidth = std::min<unsigned>(maxBitWidth, vecBitWidth);
      auto numWords = vecBitWidth / bitWidth;
      auto numWordElems = bitWidth / resElemTy.getIntOrFloatBitWidth();

      // XXX(Keren): Tune CG and CA here.
      CacheModifier srcCacheModifier =
          bitWidth == 128 ? CacheModifier::CG : CacheModifier::CA;
      assert(bitWidth == 128 || bitWidth == 64 || bitWidth == 32);

      for (int wordIdx = 0; wordIdx < numWords; ++wordIdx) {
        PTXBuilder ptxBuilder;
        auto &copyAsyncOp = *ptxBuilder.create<PTXCpAsyncLoadInstr>(
            srcCacheModifier, op.evict());

        auto tileOffset = tileOffsetMap[{tileVecIdxRow, tileVecIdxCol}];
        auto *dstOperand =
            ptxBuilder.newAddrOperand(tileOffset, "r", baseOffset);
        auto *srcOperand = ptxBuilder.newAddrOperand(srcElems[vecIdx], "l");
        auto *copySize = ptxBuilder.newConstantOperand(bitWidth);
        auto *srcSize = copySize;
        if (op.mask()) {
          // We don't use predicate in this case, setting src-size to 0
          // if there's any mask. cp.async will automatically fill the
          // remaining slots with 0 if cp-size > src-size.
          // XXX(Keren): Always assume other = 0 for now.
          auto selectOp = select(maskElems[vecIdx + wordIdx * numWordElems],
                                 i32_val(bitWidth), i32_val(0));
          srcSize = ptxBuilder.newOperand(selectOp, "r");
        }
        copyAsyncOp(dstOperand, srcOperand, copySize, srcSize);
        ptxBuilder.launch(rewriter, loc, LLVM::LLVMVoidType::get(getContext()));
      }
    }

    PTXBuilder ptxBuilder;
    ptxBuilder.create<PTXCpAsyncCommitGroupInstr>()->operator()();
    auto ret =
        ptxBuilder.launch(rewriter, loc, LLVM::LLVMVoidType::get(getContext()));
    rewriter.replaceOp(op, ret);
    return success();
  }
};

struct ExtElemwiseOpConversion
    : public ElementwiseOpConversionBase<triton::ExtElemwiseOp, LLVM::LLVMFuncOp, ExtElemwiseOpConversion> {
  using Base = ElementwiseOpConversionBase<triton::ExtElemwiseOp, LLVM::LLVMFuncOp, ExtElemwiseOpConversion>;
  using Base::Base;
  using Adaptor = typename Base::OpAdaptor;

  Value createDestOp(triton::ExtElemwiseOp op, OpAdaptor adaptor,
                            ConversionPatternRewriter &rewriter, Type elemTy,
                            ValueRange operands, Location loc) const {
    StringRef funcName = op.symbol();
    if (funcName.empty())
      llvm::errs() << "ExtElemwiseOpConversion";

    Type funcType = getFunctionType(elemTy, operands);
    LLVM::LLVMFuncOp funcOp = appendOrGetFuncOp(rewriter, op, funcName, funcType);
    return rewriter.create<LLVM::CallOp>(loc, funcOp, operands).getResult(0);
  }

private:
  Type getFunctionType(Type resultType, ValueRange operands) const {
    SmallVector<Type> operandTypes(operands.getTypes());
    return LLVM::LLVMFunctionType::get(resultType, operandTypes);
  }

  LLVM::LLVMFuncOp appendOrGetFuncOp(ConversionPatternRewriter& rewriter, triton::ExtElemwiseOp op, StringRef funcName,
                                     Type funcType) const {
    using LLVM::LLVMFuncOp;

    auto funcAttr = StringAttr::get(op->getContext(), funcName);
    Operation *funcOp = SymbolTable::lookupNearestSymbolFrom(op, funcAttr);
    if (funcOp)
      return cast<LLVMFuncOp>(*funcOp);

    mlir::OpBuilder b(op->getParentOfType<LLVMFuncOp>());
    auto ret = b.create<LLVMFuncOp>(op->getLoc(), funcName, funcType);
    ret.getOperation()->setAttr("libname", StringAttr::get(op->getContext(), op.libname()));
    ret.getOperation()->setAttr("libpath", StringAttr::get(op->getContext(), op.libpath()));
    return ret;
  }
};

void populateTritonToLLVMPatterns(mlir::LLVMTypeConverter &typeConverter,
                                  RewritePatternSet &patterns, int numWarps,
                                  AxisInfoAnalysis &axisInfoAnalysis,
                                  const Allocation *allocation, Value smem,
                                  PatternBenefit benefit = 1) {
  patterns.add<AddPtrOpConversion>(typeConverter, benefit);
  patterns.add<AllocTensorOpConversion>(typeConverter, allocation, smem,
                                        benefit);
  patterns.add<ArithConstantSplatOpConversion>(typeConverter, benefit);
  patterns.add<AsyncWaitOpConversion>(typeConverter, benefit);
<<<<<<< HEAD
  patterns.add<ElementwiseOpConversion<arith::AddIOp, LLVM::AddOp>>(typeConverter,
                                                               benefit);
  patterns.add<ElementwiseOpConversion<arith::SubIOp, LLVM::SubOp>>(typeConverter,
                                                               benefit);
  patterns.add<ElementwiseOpConversion<arith::AddFOp, LLVM::FAddOp>>(typeConverter,
                                                                benefit);
  patterns.add<ElementwiseOpConversion<arith::SubFOp, LLVM::FSubOp>>(typeConverter,
                                                                benefit);
  patterns.add<ElementwiseOpConversion<arith::MulIOp, LLVM::MulOp>>(typeConverter,
                                                               benefit);
  patterns.add<ElementwiseOpConversion<arith::MulFOp, LLVM::FMulOp>>(typeConverter,
                                                                benefit);

  patterns.add<ElementwiseOpConversion<arith::AndIOp, LLVM::AndOp>>(typeConverter,
                                                               benefit);
  patterns.add<ElementwiseOpConversion<arith::OrIOp, LLVM::OrOp>>(typeConverter,
                                                             benefit);
=======
#define POPULATE_BINARY_OP(SRC_OP, DST_OP)                                     \
  patterns.add<BinaryOpConversion<SRC_OP, DST_OP>>(typeConverter, benefit);

  POPULATE_BINARY_OP(arith::SubIOp, LLVM::SubOp) // -
  POPULATE_BINARY_OP(arith::SubFOp, LLVM::FSubOp)
  POPULATE_BINARY_OP(arith::AddIOp, LLVM::AddOp) // +
  POPULATE_BINARY_OP(arith::AddFOp, LLVM::FAddOp)
  POPULATE_BINARY_OP(arith::MulIOp, LLVM::MulOp) // *
  POPULATE_BINARY_OP(arith::MulFOp, LLVM::FMulOp)
  POPULATE_BINARY_OP(arith::DivFOp, LLVM::FDivOp) // /
  POPULATE_BINARY_OP(arith::DivSIOp, LLVM::SDivOp)
  POPULATE_BINARY_OP(arith::DivUIOp, LLVM::UDivOp)
  POPULATE_BINARY_OP(arith::RemFOp, LLVM::FRemOp) // %
  POPULATE_BINARY_OP(arith::RemSIOp, LLVM::SRemOp)
  POPULATE_BINARY_OP(arith::RemUIOp, LLVM::URemOp)
  POPULATE_BINARY_OP(arith::AndIOp, LLVM::AndOp) // &
  POPULATE_BINARY_OP(arith::OrIOp, LLVM::OrOp)   // |
#undef POPULATE_BINARY_OP

>>>>>>> 4dc2396c
  patterns.add<CmpIOpConversion>(typeConverter, benefit);
  patterns.add<CmpFOpConversion>(typeConverter, benefit);
#define POPULATE_CAST_OP(SRC_OP, DST_OP)                                       \
  patterns.add<UnaryOpConversion<SRC_OP, DST_OP>>(typeConverter, benefit);
  POPULATE_CAST_OP(arith::TruncIOp, LLVM::TruncOp)
  POPULATE_CAST_OP(arith::TruncFOp, LLVM::FPTruncOp)
  POPULATE_CAST_OP(arith::ExtSIOp, LLVM::SExtOp)
  POPULATE_CAST_OP(arith::ExtUIOp, LLVM::ZExtOp)
  POPULATE_CAST_OP(arith::FPToUIOp, LLVM::FPToUIOp)
  POPULATE_CAST_OP(arith::FPToSIOp, LLVM::FPToSIOp)
  POPULATE_CAST_OP(arith::UIToFPOp, LLVM::UIToFPOp)
  POPULATE_CAST_OP(arith::SIToFPOp, LLVM::SIToFPOp)
  POPULATE_CAST_OP(arith::ExtFOp, LLVM::FPExtOp)
#undef POPULATE_CAST_OP

  patterns.add<BroadcastOpConversion>(typeConverter, benefit);
  patterns.add<ConvertLayoutOpConversion>(typeConverter, allocation, smem,
                                          benefit);

  patterns.add<ExtractSliceOpConversion>(typeConverter, allocation, smem,
                                         benefit);
  patterns.add<GetProgramIdOpConversion>(typeConverter, benefit);
  patterns.add<InsertSliceAsyncOpConversion>(typeConverter, allocation, smem,
                                             axisInfoAnalysis, benefit);
  patterns.add<LoadOpConversion>(typeConverter, axisInfoAnalysis, benefit);
  patterns.add<MakeRangeOpConversion>(typeConverter, benefit);
  patterns.add<ReturnOpConversion>(typeConverter, benefit);
  patterns.add<SplatOpConversion>(typeConverter, benefit);
  patterns.add<StoreOpConversion>(typeConverter, axisInfoAnalysis, benefit);
  patterns.add<ViewLikeOpConversion<triton::ViewOp>>(typeConverter, benefit);
  patterns.add<ViewLikeOpConversion<triton::ExpandDimsOp>>(typeConverter,
                                                           benefit);
  patterns.add<DotOpConversion>(typeConverter, allocation, smem, benefit);

  patterns.add<ExtElemwiseOpConversion>(typeConverter, benefit);
}

class ConvertTritonGPUToLLVM
    : public ConvertTritonGPUToLLVMBase<ConvertTritonGPUToLLVM> {
public:
  ConvertTritonGPUToLLVM() = default;

  void runOnOperation() override {
    MLIRContext *context = &getContext();
    ModuleOp mod = getOperation();

    mlir::LowerToLLVMOptions option(context);
    // TODO: need confirm
    option.overrideIndexBitwidth(32);
    TritonGPUToLLVMTypeConverter typeConverter(context, option);
    TritonLLVMFunctionConversionTarget funcTarget(*context, typeConverter);
    TritonLLVMConversionTarget target(*context, typeConverter);

    int numWarps = triton::gpu::TritonGPUDialect::getNumWarps(mod);

    // step 1: Convert FuncOp to LLVMFuncOp via partial conversion
    // step 2: Allocate for shared memories
    // step 3: Convert the rest of ops via partial conversion
    // The reason for a seperation between 1/3 is that, step 2 is out of
    // the scope of Dialect Conversion, thus we need to make sure the smem
    // is not revised during the conversion of step 3.
    RewritePatternSet func_patterns(context);
    func_patterns.add<FuncOpConversion>(typeConverter, numWarps, 1 /*benefit*/);
    if (failed(
            applyPartialConversion(mod, funcTarget, std::move(func_patterns))))
      return signalPassFailure();

    Allocation allocation(mod);
    auto axisAnalysis = runAxisAnalysis(mod);
    initSharedMemory(allocation.getSharedMemorySize(), typeConverter);

    // We set a higher benefit here to ensure triton's patterns runs before
    // arith patterns for some encoding not supported by the community
    // patterns.
    RewritePatternSet patterns(context);
    populateTritonToLLVMPatterns(typeConverter, patterns, numWarps,
                                 *axisAnalysis, &allocation, smem,
                                 10 /*benefit*/);

    // Add arith/math's patterns to help convert scalar expression to LLVM.
    mlir::arith::populateArithmeticToLLVMConversionPatterns(typeConverter,
                                                            patterns);
    mlir::populateMathToLLVMConversionPatterns(typeConverter, patterns);
    mlir::populateStdToLLVMConversionPatterns(typeConverter, patterns);

    mlir::populateGpuToNVVMConversionPatterns(typeConverter, patterns);

    if (failed(applyPartialConversion(mod, target, std::move(patterns))))
      return signalPassFailure();
  }

protected:
  std::unique_ptr<AxisInfoAnalysis> runAxisAnalysis(ModuleOp module) {
    auto axisAnalysisPass =
        std::make_unique<AxisInfoAnalysis>(module->getContext());
    axisAnalysisPass->run(module);

    return axisAnalysisPass;
  }

  void initSharedMemory(size_t size,
                        TritonGPUToLLVMTypeConverter &typeConverter);

  Value smem;
};

void ConvertTritonGPUToLLVM::initSharedMemory(
    size_t size, TritonGPUToLLVMTypeConverter &typeConverter) {
  ModuleOp mod = getOperation();
  OpBuilder b(mod.getBodyRegion());
  auto loc = mod.getLoc();
  auto elemTy = typeConverter.convertType(b.getIntegerType(8));
  auto arrayTy = LLVM::LLVMArrayType::get(elemTy, size);
  auto global = b.create<LLVM::GlobalOp>(
      loc, arrayTy, /*isConstant=*/false, LLVM::Linkage::Internal,
      "global_smem", /*value=*/Attribute(),
      /*alignment=*/0, mlir::gpu::GPUDialect::getWorkgroupAddressSpace());
  SmallVector<LLVM::LLVMFuncOp> funcs;
  mod.walk([&](LLVM::LLVMFuncOp func) { funcs.push_back(func); });
  assert(funcs.size() == 1 &&
         "Inliner pass is expected before TritonGPUToLLVM");
  b.setInsertionPointToStart(&funcs[0].getBody().front());
  smem = b.create<LLVM::AddressOfOp>(loc, global);
  auto ptrTy =
      LLVM::LLVMPointerType::get(typeConverter.convertType(b.getI8Type()), 3);
  smem = b.create<LLVM::BitcastOp>(loc, ptrTy, smem);
}

} // namespace

namespace mlir {

TritonLLVMConversionTarget::TritonLLVMConversionTarget(
    MLIRContext &ctx, mlir::LLVMTypeConverter &typeConverter)
    : ConversionTarget(ctx), typeConverter(typeConverter) {
  addLegalDialect<LLVM::LLVMDialect>();
  addLegalDialect<NVVM::NVVMDialect>();
  // addIllegalDialect<triton::TritonDialect>();
  // addIllegalDialect<triton::gpu::TritonGPUDialect>();
  addIllegalDialect<mlir::gpu::GPUDialect>();
  addIllegalDialect<mlir::StandardOpsDialect>();
  addLegalOp<mlir::UnrealizedConversionCastOp>();
}

TritonLLVMFunctionConversionTarget::TritonLLVMFunctionConversionTarget(
    MLIRContext &ctx, mlir::LLVMTypeConverter &typeConverter)
    : ConversionTarget(ctx), typeConverter(typeConverter) {
  addLegalDialect<LLVM::LLVMDialect>();
  // addLegalDialect<NVVM::NVVMDialect>();
  addIllegalOp<mlir::FuncOp>();
  addLegalOp<mlir::UnrealizedConversionCastOp>();
}

namespace triton {

std::unique_ptr<OperationPass<ModuleOp>> createConvertTritonGPUToLLVMPass() {
  return std::make_unique<::ConvertTritonGPUToLLVM>();
}

} // namespace triton
} // namespace mlir<|MERGE_RESOLUTION|>--- conflicted
+++ resolved
@@ -859,14 +859,8 @@
     bool otherIsSplatConstInt = false;
     DenseElementsAttr constAttr;
     int64_t splatVal = 0;
-<<<<<<< HEAD
-    if (valueElemTy.isa<IntegerType>() && op.other() &&
-        matchPattern(op.other(), m_Constant(&constAttr)) &&
-        constAttr.isSplat()) {
-=======
     if (other && valueElemTy.isa<IntegerType>() &&
         matchPattern(other, m_Constant(&constAttr)) && constAttr.isSplat()) {
->>>>>>> 4dc2396c
       otherIsSplatConstInt = true;
       splatVal = constAttr.getSplatValue<APInt>().getSExtValue();
     }
@@ -1414,7 +1408,7 @@
   using OpAdaptor = typename SourceOp::Adaptor;
 
   explicit ElementwiseOpConversionBase(LLVMTypeConverter &typeConverter,
-                                  PatternBenefit benefit = 1)
+                                       PatternBenefit benefit = 1)
       : ConvertTritonGPUOpToLLVMPattern<SourceOp>(typeConverter, benefit) {}
 
   LogicalResult
@@ -1429,7 +1423,8 @@
     auto resultLayout =
         resultTy.getEncoding().template dyn_cast<BlockedEncodingAttr>();
     auto resultShape = resultTy.getShape();
-    assert(resultLayout && "Unexpected resultLayout in ElementwiseOpConversionBase");
+    assert(resultLayout &&
+           "Unexpected resultLayout in ElementwiseOpConversionBase");
     unsigned elems = resultLayout.getElemsPerThread(resultShape);
     Type elemTy =
         this->getTypeConverter()->convertType(resultTy.getElementType());
@@ -1440,19 +1435,22 @@
     auto operands = getOperands(rewriter, adaptor, elems, loc);
     SmallVector<Value> resultVals(elems);
     for (unsigned i = 0; i < elems; ++i) {
-      resultVals[i] = concreteThis->createDestOp(op, adaptor, rewriter, elemTy, operands[i], loc);
+      resultVals[i] = concreteThis->createDestOp(op, adaptor, rewriter, elemTy,
+                                                 operands[i], loc);
     }
     Value view = getStructFromElements(loc, resultVals, rewriter, structTy);
     rewriter.replaceOp(op, view);
     return success();
   }
+
 protected:
-  SmallVector<SmallVector<Value>> getOperands(ConversionPatternRewriter &rewriter, OpAdaptor adaptor,
-    const unsigned elems, Location loc) const {
+  SmallVector<SmallVector<Value>>
+  getOperands(ConversionPatternRewriter &rewriter, OpAdaptor adaptor,
+              const unsigned elems, Location loc) const {
     SmallVector<SmallVector<Value>> operands(elems);
     for (auto operand : adaptor.getOperands()) {
       auto sub_operands = this->getElementsFromStruct(loc, operand, rewriter);
-      for (int i=0; i<elems; ++i) {
+      for (int i = 0; i < elems; ++i) {
         operands[i].push_back(sub_operands[i]);
       }
     }
@@ -1462,20 +1460,25 @@
 
 template <typename SourceOp, typename DestOp>
 struct ElementwiseOpConversion
-    : public ElementwiseOpConversionBase<SourceOp, DestOp,
-                                    ElementwiseOpConversion<SourceOp, DestOp>> {
-  using Base = ElementwiseOpConversionBase<SourceOp, DestOp, ElementwiseOpConversion<SourceOp, DestOp>>;
+    : public ElementwiseOpConversionBase<
+          SourceOp, DestOp, ElementwiseOpConversion<SourceOp, DestOp>> {
+  using Base =
+      ElementwiseOpConversionBase<SourceOp, DestOp,
+                                  ElementwiseOpConversion<SourceOp, DestOp>>;
   using Base::Base;
   using OpAdaptor = typename Base::OpAdaptor;
 
   explicit ElementwiseOpConversion(LLVMTypeConverter &typeConverter,
-                              PatternBenefit benefit = 1)
-      : ElementwiseOpConversionBase<SourceOp, DestOp, ElementwiseOpConversion>(typeConverter, benefit) {}
+                                   PatternBenefit benefit = 1)
+      : ElementwiseOpConversionBase<SourceOp, DestOp, ElementwiseOpConversion>(
+            typeConverter, benefit) {}
 
   // An interface to support variant DestOp builder.
-  DestOp createDestOp(SourceOp op, OpAdaptor adaptor, ConversionPatternRewriter &rewriter,
-                      Type elemTy, ValueRange operands, Location loc) const {
-    return rewriter.create<DestOp>(loc, elemTy, operands, adaptor.getAttributes().getValue());
+  DestOp createDestOp(SourceOp op, OpAdaptor adaptor,
+                      ConversionPatternRewriter &rewriter, Type elemTy,
+                      ValueRange operands, Location loc) const {
+    return rewriter.create<DestOp>(loc, elemTy, operands,
+                                   adaptor.getAttributes().getValue());
   }
 };
 
@@ -1560,8 +1563,9 @@
 
 struct CmpIOpConversion
     : public ElementwiseOpConversionBase<triton::gpu::CmpIOp, LLVM::ICmpOp,
-                                    CmpIOpConversion> {
-  using Base = ElementwiseOpConversionBase<triton::gpu::CmpIOp, LLVM::ICmpOp, CmpIOpConversion>;
+                                         CmpIOpConversion> {
+  using Base = ElementwiseOpConversionBase<triton::gpu::CmpIOp, LLVM::ICmpOp,
+                                           CmpIOpConversion>;
   using Base::Base;
   using Adaptor = typename Base::OpAdaptor;
 
@@ -1570,7 +1574,8 @@
                             ConversionPatternRewriter &rewriter, Type elemTy,
                             ValueRange operands, Location loc) const {
     return rewriter.create<LLVM::ICmpOp>(
-        loc, elemTy, ArithCmpIPredicteToLLVM(op.predicate()), operands[0], operands[1]);
+        loc, elemTy, ArithCmpIPredicteToLLVM(op.predicate()), operands[0],
+        operands[1]);
   }
 
   static LLVM::ICmpPredicate
@@ -1599,8 +1604,9 @@
 
 struct CmpFOpConversion
     : public ElementwiseOpConversionBase<triton::gpu::CmpFOp, LLVM::FCmpOp,
-                                    CmpFOpConversion> {
-  using Base = ElementwiseOpConversionBase<triton::gpu::CmpFOp, LLVM::FCmpOp, CmpFOpConversion>;
+                                         CmpFOpConversion> {
+  using Base = ElementwiseOpConversionBase<triton::gpu::CmpFOp, LLVM::FCmpOp,
+                                           CmpFOpConversion>;
   using Base::Base;
   using Adaptor = typename Base::OpAdaptor;
 
@@ -1609,7 +1615,8 @@
                             ConversionPatternRewriter &rewriter, Type elemTy,
                             ValueRange operands, Location loc) const {
     return rewriter.create<LLVM::FCmpOp>(
-        loc, elemTy, ArithCmpFPredicteToLLVM(op.predicate()), operands[0], operands[1]);
+        loc, elemTy, ArithCmpFPredicteToLLVM(op.predicate()), operands[0],
+        operands[1]);
   }
 
   static LLVM::FCmpPredicate
@@ -3581,20 +3588,24 @@
 };
 
 struct ExtElemwiseOpConversion
-    : public ElementwiseOpConversionBase<triton::ExtElemwiseOp, LLVM::LLVMFuncOp, ExtElemwiseOpConversion> {
-  using Base = ElementwiseOpConversionBase<triton::ExtElemwiseOp, LLVM::LLVMFuncOp, ExtElemwiseOpConversion>;
+    : public ElementwiseOpConversionBase<
+          triton::ExtElemwiseOp, LLVM::LLVMFuncOp, ExtElemwiseOpConversion> {
+  using Base =
+      ElementwiseOpConversionBase<triton::ExtElemwiseOp, LLVM::LLVMFuncOp,
+                                  ExtElemwiseOpConversion>;
   using Base::Base;
   using Adaptor = typename Base::OpAdaptor;
 
   Value createDestOp(triton::ExtElemwiseOp op, OpAdaptor adaptor,
-                            ConversionPatternRewriter &rewriter, Type elemTy,
-                            ValueRange operands, Location loc) const {
+                     ConversionPatternRewriter &rewriter, Type elemTy,
+                     ValueRange operands, Location loc) const {
     StringRef funcName = op.symbol();
     if (funcName.empty())
       llvm::errs() << "ExtElemwiseOpConversion";
 
     Type funcType = getFunctionType(elemTy, operands);
-    LLVM::LLVMFuncOp funcOp = appendOrGetFuncOp(rewriter, op, funcName, funcType);
+    LLVM::LLVMFuncOp funcOp =
+        appendOrGetFuncOp(rewriter, op, funcName, funcType);
     return rewriter.create<LLVM::CallOp>(loc, funcOp, operands).getResult(0);
   }
 
@@ -3604,8 +3615,9 @@
     return LLVM::LLVMFunctionType::get(resultType, operandTypes);
   }
 
-  LLVM::LLVMFuncOp appendOrGetFuncOp(ConversionPatternRewriter& rewriter, triton::ExtElemwiseOp op, StringRef funcName,
-                                     Type funcType) const {
+  LLVM::LLVMFuncOp appendOrGetFuncOp(ConversionPatternRewriter &rewriter,
+                                     triton::ExtElemwiseOp op,
+                                     StringRef funcName, Type funcType) const {
     using LLVM::LLVMFuncOp;
 
     auto funcAttr = StringAttr::get(op->getContext(), funcName);
@@ -3615,8 +3627,10 @@
 
     mlir::OpBuilder b(op->getParentOfType<LLVMFuncOp>());
     auto ret = b.create<LLVMFuncOp>(op->getLoc(), funcName, funcType);
-    ret.getOperation()->setAttr("libname", StringAttr::get(op->getContext(), op.libname()));
-    ret.getOperation()->setAttr("libpath", StringAttr::get(op->getContext(), op.libpath()));
+    ret.getOperation()->setAttr(
+        "libname", StringAttr::get(op->getContext(), op.libname()));
+    ret.getOperation()->setAttr(
+        "libpath", StringAttr::get(op->getContext(), op.libpath()));
     return ret;
   }
 };
@@ -3631,27 +3645,25 @@
                                         benefit);
   patterns.add<ArithConstantSplatOpConversion>(typeConverter, benefit);
   patterns.add<AsyncWaitOpConversion>(typeConverter, benefit);
-<<<<<<< HEAD
-  patterns.add<ElementwiseOpConversion<arith::AddIOp, LLVM::AddOp>>(typeConverter,
-                                                               benefit);
-  patterns.add<ElementwiseOpConversion<arith::SubIOp, LLVM::SubOp>>(typeConverter,
-                                                               benefit);
-  patterns.add<ElementwiseOpConversion<arith::AddFOp, LLVM::FAddOp>>(typeConverter,
-                                                                benefit);
-  patterns.add<ElementwiseOpConversion<arith::SubFOp, LLVM::FSubOp>>(typeConverter,
-                                                                benefit);
-  patterns.add<ElementwiseOpConversion<arith::MulIOp, LLVM::MulOp>>(typeConverter,
-                                                               benefit);
-  patterns.add<ElementwiseOpConversion<arith::MulFOp, LLVM::FMulOp>>(typeConverter,
-                                                                benefit);
-
-  patterns.add<ElementwiseOpConversion<arith::AndIOp, LLVM::AndOp>>(typeConverter,
-                                                               benefit);
+  patterns.add<ElementwiseOpConversion<arith::AddIOp, LLVM::AddOp>>(
+      typeConverter, benefit);
+  patterns.add<ElementwiseOpConversion<arith::SubIOp, LLVM::SubOp>>(
+      typeConverter, benefit);
+  patterns.add<ElementwiseOpConversion<arith::AddFOp, LLVM::FAddOp>>(
+      typeConverter, benefit);
+  patterns.add<ElementwiseOpConversion<arith::SubFOp, LLVM::FSubOp>>(
+      typeConverter, benefit);
+  patterns.add<ElementwiseOpConversion<arith::MulIOp, LLVM::MulOp>>(
+      typeConverter, benefit);
+  patterns.add<ElementwiseOpConversion<arith::MulFOp, LLVM::FMulOp>>(
+      typeConverter, benefit);
+
+  patterns.add<ElementwiseOpConversion<arith::AndIOp, LLVM::AndOp>>(
+      typeConverter, benefit);
   patterns.add<ElementwiseOpConversion<arith::OrIOp, LLVM::OrOp>>(typeConverter,
-                                                             benefit);
-=======
+                                                                  benefit);
 #define POPULATE_BINARY_OP(SRC_OP, DST_OP)                                     \
-  patterns.add<BinaryOpConversion<SRC_OP, DST_OP>>(typeConverter, benefit);
+  patterns.add<ElementwiseOpConversion<SRC_OP, DST_OP>>(typeConverter, benefit);
 
   POPULATE_BINARY_OP(arith::SubIOp, LLVM::SubOp) // -
   POPULATE_BINARY_OP(arith::SubFOp, LLVM::FSubOp)
@@ -3669,11 +3681,10 @@
   POPULATE_BINARY_OP(arith::OrIOp, LLVM::OrOp)   // |
 #undef POPULATE_BINARY_OP
 
->>>>>>> 4dc2396c
   patterns.add<CmpIOpConversion>(typeConverter, benefit);
   patterns.add<CmpFOpConversion>(typeConverter, benefit);
 #define POPULATE_CAST_OP(SRC_OP, DST_OP)                                       \
-  patterns.add<UnaryOpConversion<SRC_OP, DST_OP>>(typeConverter, benefit);
+  patterns.add<ElementwiseOpConversion<SRC_OP, DST_OP>>(typeConverter, benefit);
   POPULATE_CAST_OP(arith::TruncIOp, LLVM::TruncOp)
   POPULATE_CAST_OP(arith::TruncFOp, LLVM::FPTruncOp)
   POPULATE_CAST_OP(arith::ExtSIOp, LLVM::SExtOp)
